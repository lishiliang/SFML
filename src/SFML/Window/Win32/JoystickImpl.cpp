////////////////////////////////////////////////////////////
//
// SFML - Simple and Fast Multimedia Library
// Copyright (C) 2007-2018 Laurent Gomila (laurent@sfml-dev.org)
//
// This software is provided 'as-is', without any express or implied warranty.
// In no event will the authors be held liable for any damages arising from the use of this software.
//
// Permission is granted to anyone to use this software for any purpose,
// including commercial applications, and to alter it and redistribute it freely,
// subject to the following restrictions:
//
// 1. The origin of this software must not be misrepresented;
//    you must not claim that you wrote the original software.
//    If you use this software in a product, an acknowledgment
//    in the product documentation would be appreciated but is not required.
//
// 2. Altered source versions must be plainly marked as such,
//    and must not be misrepresented as being the original software.
//
// 3. This notice may not be removed or altered from any source distribution.
//
////////////////////////////////////////////////////////////

////////////////////////////////////////////////////////////
// Headers
////////////////////////////////////////////////////////////
#include <SFML/Window/JoystickImpl.hpp>
#include <SFML/System/Clock.hpp>
#include <SFML/System/Err.hpp>
#include <windows.h>
#include <tchar.h>
#include <regstr.h>
#include <algorithm>
#include <cmath>
#include <cstring>
#include <sstream>
#include <string>
#include <vector>
<<<<<<< HEAD


#ifndef DIDFT_OPTIONAL
#define DIDFT_OPTIONAL 0x80000000
#endif

=======
>>>>>>> be9ba2fe



////////////////////////////////////////////////////////////
// DirectInput
////////////////////////////////////////////////////////////


#ifndef DIDFT_OPTIONAL
#define DIDFT_OPTIONAL 0x80000000
#endif


namespace
{
    namespace guids
    {
        const GUID IID_IDirectInput8W = {0xbf798031, 0x483a, 0x4da2, {0xaa, 0x99, 0x5d, 0x64, 0xed, 0x36, 0x97, 0x00}};

        const GUID GUID_XAxis         = {0xa36d02e0, 0xc9f3, 0x11cf, {0xbf, 0xc7, 0x44, 0x45, 0x53, 0x54, 0x00, 0x00}};
        const GUID GUID_YAxis         = {0xa36d02e1, 0xc9f3, 0x11cf, {0xbf, 0xc7, 0x44, 0x45, 0x53, 0x54, 0x00, 0x00}};
        const GUID GUID_ZAxis         = {0xa36d02e2, 0xc9f3, 0x11cf, {0xbf, 0xc7, 0x44, 0x45, 0x53, 0x54, 0x00, 0x00}};
        const GUID GUID_RzAxis        = {0xa36d02e3, 0xc9f3, 0x11cf, {0xbf, 0xc7, 0x44, 0x45, 0x53, 0x54, 0x00, 0x00}};
        const GUID GUID_Slider        = {0xa36d02e4, 0xc9f3, 0x11cf, {0xbf, 0xc7, 0x44, 0x45, 0x53, 0x54, 0x00, 0x00}};

        const GUID GUID_POV           = {0xa36d02f2, 0xc9f3, 0x11cf, {0xbf, 0xc7, 0x44, 0x45, 0x53, 0x54, 0x00, 0x00}};

        const GUID GUID_RxAxis        = {0xa36d02f4, 0xc9f3, 0x11cf, {0xbf, 0xc7, 0x44, 0x45, 0x53, 0x54, 0x00, 0x00}};
        const GUID GUID_RyAxis        = {0xa36d02f5, 0xc9f3, 0x11cf, {0xbf, 0xc7, 0x44, 0x45, 0x53, 0x54, 0x00, 0x00}};
    }

    HMODULE dinput8dll = NULL;
    IDirectInput8W* directInput = NULL;

    struct JoystickRecord
    {
        GUID guid;
        unsigned int index;
        bool plugged;
    };

    typedef std::vector<JoystickRecord> JoystickList;
    JoystickList joystickList;
}


////////////////////////////////////////////////////////////
// Legacy joystick API
////////////////////////////////////////////////////////////
namespace
{
    namespace guids
    {
        const GUID IID_IDirectInput8W = {0xbf798031,0x483a,0x4da2,{0xaa,0x99,0x5d,0x64,0xed,0x36,0x97,0x00}};

        const GUID GUID_XAxis         = {0xa36d02e0,0xc9f3,0x11cf,{0xbf,0xc7,0x44,0x45,0x53,0x54,0x00,0x00}};
        const GUID GUID_YAxis         = {0xa36d02e1,0xc9f3,0x11cf,{0xbf,0xc7,0x44,0x45,0x53,0x54,0x00,0x00}};
        const GUID GUID_ZAxis         = {0xa36d02e2,0xc9f3,0x11cf,{0xbf,0xc7,0x44,0x45,0x53,0x54,0x00,0x00}};
        const GUID GUID_RzAxis        = {0xa36d02e3,0xc9f3,0x11cf,{0xbf,0xc7,0x44,0x45,0x53,0x54,0x00,0x00}};
        const GUID GUID_Slider        = {0xa36d02e4,0xc9f3,0x11cf,{0xbf,0xc7,0x44,0x45,0x53,0x54,0x00,0x00}};

        const GUID GUID_POV           = {0xa36d02f2,0xc9f3,0x11cf,{0xbf,0xc7,0x44,0x45,0x53,0x54,0x00,0x00}};

        const GUID GUID_RxAxis        = {0xa36d02f4,0xc9f3,0x11cf,{0xbf,0xc7,0x44,0x45,0x53,0x54,0x00,0x00}};
        const GUID GUID_RyAxis        = {0xa36d02f5,0xc9f3,0x11cf,{0xbf,0xc7,0x44,0x45,0x53,0x54,0x00,0x00}};
    }

    struct ObjectDataFormat
    {
        ObjectDataFormat()
        {
            const DWORD axisType   = DIDFT_AXIS   | DIDFT_OPTIONAL | DIDFT_ANYINSTANCE;
            const DWORD povType    = DIDFT_POV    | DIDFT_OPTIONAL | DIDFT_ANYINSTANCE;
            const DWORD buttonType = DIDFT_BUTTON | DIDFT_OPTIONAL | DIDFT_ANYINSTANCE;

            data[0].pguid = &guids::GUID_XAxis;
            data[0].dwOfs = DIJOFS_X;

            data[1].pguid = &guids::GUID_YAxis;
            data[1].dwOfs = DIJOFS_Y;

            data[2].pguid = &guids::GUID_ZAxis;
            data[2].dwOfs = DIJOFS_Z;

            data[3].pguid = &guids::GUID_RxAxis;
            data[3].dwOfs = DIJOFS_RX;

            data[4].pguid = &guids::GUID_RyAxis;
            data[4].dwOfs = DIJOFS_RY;

            data[5].pguid = &guids::GUID_RzAxis;
            data[5].dwOfs = DIJOFS_RZ;

            data[6].pguid = &guids::GUID_Slider;
            data[6].dwOfs = DIJOFS_SLIDER(0);

            data[7].pguid = &guids::GUID_Slider;
            data[7].dwOfs = DIJOFS_SLIDER(1);

            for(int i = 0; i < 8; ++i)
            {
                data[i].dwType = axisType;
                data[i].dwFlags = DIDOI_ASPECTPOSITION;
            }

            for(int i = 0; i < 4; ++i)
            {
                data[8 + i].pguid = &guids::GUID_POV;
                data[8 + i].dwOfs = static_cast<DWORD>(DIJOFS_POV(i));
                data[8 + i].dwType = povType;
                data[8 + i].dwFlags = 0;
            }

            for(int i = 0; i < sf::Joystick::ButtonCount; ++i)
            {
                data[8 + 4 + i].pguid = NULL;
                data[8 + 4 + i].dwOfs = static_cast<DWORD>(DIJOFS_BUTTON(i));
                data[8 + 4 + i].dwType = buttonType;
                data[8 + 4 + i].dwFlags = 0;
            }

            format.dwSize     = sizeof(DIDATAFORMAT);
            format.dwObjSize  = sizeof(DIOBJECTDATAFORMAT);
            format.dwFlags    = DIDFT_ABSAXIS;
            format.dwDataSize = sizeof(DIJOYSTATE);
            format.dwNumObjs  = 8 + 4 + sf::Joystick::ButtonCount;
            format.rgodf      = data;
        }

        DIOBJECTDATAFORMAT data[8 + 4 + sf::Joystick::ButtonCount];
        DIDATAFORMAT format;
    };

    const ObjectDataFormat objectDataFormat;

    IDirectInput8W* directInput = NULL;
    HMODULE dinput8dll = NULL;
    HRESULT (WINAPI *DirectInput8CreateFunc)(HINSTANCE, DWORD, REFIID, LPVOID*, LPUNKNOWN);

    struct JoystickRecord
    {
        GUID guid;
        unsigned int index;
        bool plugged;
    };

    typedef std::vector<JoystickRecord> JoystickList;
    JoystickList joystickList;

    struct ConnectionCache
    {
        ConnectionCache() : connected(false) {}
        bool connected;
        sf::Clock timer;
    };
    const sf::Time connectionRefreshDelay = sf::milliseconds(500);

    ConnectionCache connectionCache[sf::Joystick::Count];

    // If true, will only update when WM_DEVICECHANGE message is received
    bool lazyUpdates = false;

    // Get a system error string from an error code
    std::string getErrorString(DWORD error)
    {
        PTCHAR buffer;

        if (FormatMessage(FORMAT_MESSAGE_MAX_WIDTH_MASK | FORMAT_MESSAGE_ALLOCATE_BUFFER | FORMAT_MESSAGE_FROM_SYSTEM, NULL, error, 0, reinterpret_cast<PTCHAR>(&buffer), 0, NULL) == 0)
            return "Unknown error.";

        sf::String message = buffer;
        LocalFree(buffer);
        return message.toAnsiString();
    }

    // Get the joystick's name
    sf::String getDeviceName(unsigned int index, JOYCAPS caps)
    {
        // Give the joystick a default name
        sf::String joystickDescription = "Unknown Joystick";

        LONG result;
        HKEY rootKey;
        HKEY currentKey;
        std::basic_string<TCHAR> subkey;

        subkey  = REGSTR_PATH_JOYCONFIG;
        subkey += TEXT('\\');
        subkey += caps.szRegKey;
        subkey += TEXT('\\');
        subkey += REGSTR_KEY_JOYCURR;

        rootKey = HKEY_CURRENT_USER;
        result  = RegOpenKeyEx(rootKey, subkey.c_str(), 0, KEY_READ, &currentKey);

        if (result != ERROR_SUCCESS)
        {
            rootKey = HKEY_LOCAL_MACHINE;
            result  = RegOpenKeyEx(rootKey, subkey.c_str(), 0, KEY_READ, &currentKey);

            if (result != ERROR_SUCCESS)
            {
                sf::err() << "Unable to open registry for joystick at index " << index << ": " << getErrorString(result) << std::endl;
                return joystickDescription;
            }
        }

        std::basic_ostringstream<TCHAR> indexString;
        indexString << index + 1;

        subkey  = TEXT("Joystick");
        subkey += indexString.str();
        subkey += REGSTR_VAL_JOYOEMNAME;

        TCHAR keyData[256];
        DWORD keyDataSize = sizeof(keyData);

        result = RegQueryValueEx(currentKey, subkey.c_str(), NULL, NULL, reinterpret_cast<LPBYTE>(keyData), &keyDataSize);
        RegCloseKey(currentKey);

        if (result != ERROR_SUCCESS)
        {
            sf::err() << "Unable to query registry key for joystick at index " << index << ": " << getErrorString(result) << std::endl;
            return joystickDescription;
        }

        subkey  = REGSTR_PATH_JOYOEM;
        subkey += TEXT('\\');
        subkey.append(keyData, keyDataSize / sizeof(TCHAR));

        result = RegOpenKeyEx(rootKey, subkey.c_str(), 0, KEY_READ, &currentKey);

        if (result != ERROR_SUCCESS)
        {
            sf::err() << "Unable to open registry key for joystick at index " << index << ": " << getErrorString(result) << std::endl;
            return joystickDescription;
        }

        keyDataSize = sizeof(keyData);

        result = RegQueryValueEx(currentKey, REGSTR_VAL_JOYOEMNAME, NULL, NULL, reinterpret_cast<LPBYTE>(keyData), &keyDataSize);
        RegCloseKey(currentKey);

        if (result != ERROR_SUCCESS)
        {
            sf::err() << "Unable to query name for joystick at index " << index << ": " << getErrorString(result) << std::endl;
            return joystickDescription;
        }

        keyData[255] = TEXT('\0'); // Ensure null terminator in case the data is too long.
        joystickDescription = keyData;

        return joystickDescription;
    }

    // Device enumeration callback function passed to EnumDevices in updateConnections
    BOOL CALLBACK deviceEnumerationCallback(const DIDEVICEINSTANCE* deviceInstance, void*)
    {
        for (std::size_t i = 0; i < joystickList.size(); ++i)
        {
            if (joystickList[i].guid == deviceInstance->guidInstance)
            {
                joystickList[i].plugged = true;

                return DIENUM_CONTINUE;
            }
        }

        JoystickRecord record = { deviceInstance->guidInstance, sf::Joystick::Count, true };
        joystickList.push_back(record);

        return DIENUM_CONTINUE;
    }
}

namespace sf
{
namespace priv
{
////////////////////////////////////////////////////////////
void JoystickImpl::initialize()
{
<<<<<<< HEAD
    // Try to load dinput8.dll
    dinput8dll = LoadLibraryA("dinput8.dll");

    if (dinput8dll)
    {
        // Try to get the address of the DirectInput8Create entry point
        DirectInput8CreateFunc = reinterpret_cast<HRESULT (WINAPI*)(HINSTANCE, DWORD, REFIID, LPVOID*, LPUNKNOWN)>(GetProcAddress(dinput8dll, "DirectInput8Create"));

        if (DirectInput8CreateFunc)
        {
            // Try to acquire a DirectInput 8.x interface
            HRESULT result = DirectInput8CreateFunc(GetModuleHandleW(NULL), 0x0800, guids::IID_IDirectInput8W, reinterpret_cast<void**>(&directInput), NULL);

            if (result)
            {
                // De-initialize everything
                directInput = NULL;
                DirectInput8CreateFunc = NULL;
                FreeLibrary(dinput8dll);
                dinput8dll = NULL;

                err() << "Failed to initialize DirectInput: " << result << std::endl;
            }
        }
        else
        {
            // Unload dinput8.dll
            FreeLibrary(dinput8dll);
            dinput8dll = NULL;
        }
    }
=======
    // Try to initialize DirectInput
    initializeDInput();
>>>>>>> be9ba2fe

    if (!directInput)
        err() << "DirectInput not available, falling back to Windows joystick API" << std::endl;

    // Perform the initial scan and populate the connection cache
    updateConnections();
}


////////////////////////////////////////////////////////////
void JoystickImpl::cleanup()
{
<<<<<<< HEAD
    // Release the DirectInput interface
    if (directInput)
    {
        directInput->Release();
        directInput = NULL;
    }

    // Unload dinput8.dll
    if (dinput8dll)
        FreeLibrary(dinput8dll);
=======
    // Clean up DirectInput
    cleanupDInput();
>>>>>>> be9ba2fe
}


////////////////////////////////////////////////////////////
bool JoystickImpl::isConnected(unsigned int index)
{
<<<<<<< HEAD
    if (!directInput)
=======
    if (directInput)
        return isConnectedDInput(index);

    ConnectionCache& cache = connectionCache[index];
    if (!lazyUpdates && cache.timer.getElapsedTime() > connectionRefreshDelay)
>>>>>>> be9ba2fe
    {
        ConnectionCache& cache = connectionCache[index];

        if (!lazyUpdates && cache.timer.getElapsedTime() > connectionRefreshDelay)
        {
            JOYINFOEX joyInfo;
            joyInfo.dwSize = sizeof(joyInfo);
            joyInfo.dwFlags = 0;
            cache.connected = joyGetPosEx(JOYSTICKID1 + index, &joyInfo) == JOYERR_NOERROR;

            cache.timer.restart();
        }

        return cache.connected;
    }

    // Check if a joystick with the given index is in the connected list
    for (std::vector<JoystickRecord>::iterator i = joystickList.begin(); i != joystickList.end(); ++i)
    {
        if (i->index == index)
            return true;
    }

    return false;
}

////////////////////////////////////////////////////////////
void JoystickImpl::setLazyUpdates(bool status)
{
    lazyUpdates = status;
}

////////////////////////////////////////////////////////////
void JoystickImpl::updateConnections()
{
<<<<<<< HEAD
    if (!directInput)
    {
        for (unsigned int i = 0; i < Joystick::Count; ++i)
        {
            JOYINFOEX joyInfo;
            joyInfo.dwSize = sizeof(joyInfo);
            joyInfo.dwFlags = 0;
            ConnectionCache& cache = connectionCache[i];
            cache.connected = joyGetPosEx(JOYSTICKID1 + i, &joyInfo) == JOYERR_NOERROR;

            cache.timer.restart();
        }

        return;
    }

    // Clear plugged flags so we can determine which devices were added/removed
    for (std::size_t i = 0; i < joystickList.size(); ++i)
        joystickList[i].plugged = false;

    // Enumerate devices
    HRESULT result = directInput->EnumDevices(DI8DEVCLASS_GAMECTRL, deviceEnumerationCallback, NULL, DIEDFL_ALLDEVICES);

    // Remove devices that were not connected during the enumeration
    for (std::vector<JoystickRecord>::iterator i = joystickList.begin(); i != joystickList.end();)
    {
        if (!i->plugged)
            i = joystickList.erase(i);
        else
            ++i;
    }

    if (result)
    {
        err() << "Failed to enumerate DirectInput devices: " << result << std::endl;

        return;
    }

    // Assign unused joystick indices to devices that were newly connected
=======
    if (directInput)
        return updateConnectionsDInput();

>>>>>>> be9ba2fe
    for (unsigned int i = 0; i < Joystick::Count; ++i)
    {
        for (std::vector<JoystickRecord>::iterator j = joystickList.begin(); j != joystickList.end(); ++j)
        {
            if (j->index == i)
                break;

            if (j->index == Joystick::Count)
            {
                j->index = i;
                break;
            }
        }
    }
}

////////////////////////////////////////////////////////////
bool JoystickImpl::open(unsigned int index)
{
<<<<<<< HEAD
    if (!directInput)
    {
        // No explicit "open" action is required
        m_index = JOYSTICKID1 + index;
=======
    if (directInput)
        return openDInput(index);

    // No explicit "open" action is required
    m_index = JOYSTICKID1 + index;
>>>>>>> be9ba2fe

        // Store the joystick capabilities
        bool success = joyGetDevCaps(m_index, &m_caps, sizeof(m_caps)) == JOYERR_NOERROR;

        if (success)
        {
        m_identification.name      = getDeviceName(m_index, m_caps);
        m_identification.productId = m_caps.wPid;
        m_identification.vendorId  = m_caps.wMid;
        }

        return success;
    }

    // Initialize DirectInput members
    m_device = NULL;

    for (int i = 0; i < Joystick::AxisCount; ++i)
        m_axes[i] = -1;

    for (int i = 0; i < Joystick::ButtonCount; ++i)
        m_buttons[i] = -1;

    std::memset(&m_deviceCaps, 0, sizeof(DIDEVCAPS));
    m_deviceCaps.dwSize = sizeof(DIDEVCAPS);

    // Search for a joystick with the given index in the connected list
    for (std::vector<JoystickRecord>::iterator i = joystickList.begin(); i != joystickList.end(); ++i)
    {
        if (i->index == index)
        {
            // Create device
            HRESULT result = directInput->CreateDevice(i->guid, &m_device, NULL);

            if (result)
            {
                err() << "Failed to create DirectInput device: " << result << std::endl;

                return false;
            }

            // Set device data format
            result = m_device->SetDataFormat(&objectDataFormat.format);

            if (result)
            {
                err() << "Failed to set DirectInput device data format: " << result << std::endl;

                m_device->Release();
                m_device = NULL;

                return false;
            }

            // Get device capabilities
            result = m_device->GetCapabilities(&m_deviceCaps);

            if (result)
            {
                err() << "Failed to get DirectInput device capabilities: " << result << std::endl;

                m_device->Release();
                m_device = NULL;

                return false;
            }

            // Set axis mode to absolute
            DIPROPDWORD property;
            std::memset(&property, 0, sizeof(property));
            property.diph.dwSize = sizeof(property);
            property.diph.dwHeaderSize = sizeof(property.diph);
            property.diph.dwHow = DIPH_DEVICE;
            property.dwData = DIPROPAXISMODE_ABS;

            result = m_device->SetProperty(DIPROP_AXISMODE, &property.diph);

            if (result)
            {
                err() << "Failed to set DirectInput device axis mode: " << result << std::endl;

                m_device->Release();
                m_device = NULL;

                return false;
            }

            // Enumerate device objects (axes/povs/buttons)
            result = m_device->EnumObjects(&JoystickImpl::deviceObjectEnumerationCallback, this, DIDFT_AXIS | DIDFT_BUTTON | DIDFT_POV);

            if (result)
            {
                err() << "Failed to enumerate DirectInput device objects: " << result << std::endl;

                m_device->Release();
                m_device = NULL;

                return false;
            }

            // Get friendly product name of the device
            DIPROPSTRING stringProperty;
            std::memset(&stringProperty, 0, sizeof(stringProperty));
            stringProperty.diph.dwSize = sizeof(stringProperty);
            stringProperty.diph.dwHeaderSize = sizeof(stringProperty.diph);
            stringProperty.diph.dwHow = DIPH_DEVICE;
            stringProperty.diph.dwObj = 0;

            if (!m_device->GetProperty(DIPROP_PRODUCTNAME, &stringProperty.diph))
            {
                m_identification.name = stringProperty.wsz;
            }

            // Get vendor and produce id of the device
            std::memset(&property, 0, sizeof(property));
            property.diph.dwSize = sizeof(property);
            property.diph.dwHeaderSize = sizeof(property.diph);
            property.diph.dwHow = DIPH_DEVICE;

            if (!m_device->GetProperty(DIPROP_VIDPID, &property.diph))
            {
                m_identification.productId = HIWORD(property.dwData);
                m_identification.vendorId  = LOWORD(property.dwData);
            }

            return true;
        }
    }

    return false;
}


////////////////////////////////////////////////////////////
void JoystickImpl::close()
{
<<<<<<< HEAD
    if (m_device)
    {
        // Release the device
        m_device->Release();
        m_device = NULL;
    }
=======
    if (directInput)
        closeDInput();
>>>>>>> be9ba2fe
}

////////////////////////////////////////////////////////////
JoystickCaps JoystickImpl::getCapabilities() const
{
    if (directInput)
        return getCapabilitiesDInput();

    JoystickCaps caps;

    if (!directInput)
    {
        caps.buttonCount = m_caps.wNumButtons;

        if (caps.buttonCount > Joystick::ButtonCount)
            caps.buttonCount = Joystick::ButtonCount;

        caps.axes[Joystick::X]    = true;
        caps.axes[Joystick::Y]    = true;
        caps.axes[Joystick::Z]    = (m_caps.wCaps & JOYCAPS_HASZ) != 0;
        caps.axes[Joystick::R]    = (m_caps.wCaps & JOYCAPS_HASR) != 0;
        caps.axes[Joystick::U]    = (m_caps.wCaps & JOYCAPS_HASU) != 0;
        caps.axes[Joystick::V]    = (m_caps.wCaps & JOYCAPS_HASV) != 0;
        caps.axes[Joystick::PovX] = (m_caps.wCaps & JOYCAPS_HASPOV) != 0;
        caps.axes[Joystick::PovY] = (m_caps.wCaps & JOYCAPS_HASPOV) != 0;
    }
    else
    {
        // Count how many buttons have valid offsets
        caps.buttonCount = 0;

        for (int i = 0; i < Joystick::ButtonCount; ++i)
        {
            if (m_buttons[i] != -1)
                ++caps.buttonCount;
        }

        // Check which axes have valid offsets
        for (int i = 0; i < Joystick::AxisCount; ++i)
            caps.axes[i] = (m_axes[i] != -1);
    }

    return caps;
}


////////////////////////////////////////////////////////////
Joystick::Identification JoystickImpl::getIdentification() const
{
    return m_identification;
}


////////////////////////////////////////////////////////////
JoystickState JoystickImpl::update()
{
    if (directInput)
        return updateDInput();

    JoystickState state;

    if (!directInput)
    {
        // Get the current joystick state
        JOYINFOEX pos;
        pos.dwFlags  = JOY_RETURNX | JOY_RETURNY | JOY_RETURNZ | JOY_RETURNR | JOY_RETURNU | JOY_RETURNV | JOY_RETURNBUTTONS;
        pos.dwFlags |= (m_caps.wCaps & JOYCAPS_POVCTS) ? JOY_RETURNPOVCTS : JOY_RETURNPOV;
        pos.dwSize   = sizeof(JOYINFOEX);
        if (joyGetPosEx(m_index, &pos) == JOYERR_NOERROR)
        {
            // The joystick is connected
            state.connected = true;

            // Axes
            state.axes[Joystick::X] = (pos.dwXpos - (m_caps.wXmax + m_caps.wXmin) / 2.f) * 200.f / (m_caps.wXmax - m_caps.wXmin);
            state.axes[Joystick::Y] = (pos.dwYpos - (m_caps.wYmax + m_caps.wYmin) / 2.f) * 200.f / (m_caps.wYmax - m_caps.wYmin);
            state.axes[Joystick::Z] = (pos.dwZpos - (m_caps.wZmax + m_caps.wZmin) / 2.f) * 200.f / (m_caps.wZmax - m_caps.wZmin);
            state.axes[Joystick::R] = (pos.dwRpos - (m_caps.wRmax + m_caps.wRmin) / 2.f) * 200.f / (m_caps.wRmax - m_caps.wRmin);
            state.axes[Joystick::U] = (pos.dwUpos - (m_caps.wUmax + m_caps.wUmin) / 2.f) * 200.f / (m_caps.wUmax - m_caps.wUmin);
            state.axes[Joystick::V] = (pos.dwVpos - (m_caps.wVmax + m_caps.wVmin) / 2.f) * 200.f / (m_caps.wVmax - m_caps.wVmin);

            // Special case for POV, it is given as an angle
            if (pos.dwPOV != 0xFFFF)
            {
                float angle = pos.dwPOV / 18000.f * 3.141592654f;
                state.axes[Joystick::PovX] = std::sin(angle) * 100;
                state.axes[Joystick::PovY] = std::cos(angle) * 100;
            }
            else
            {
                state.axes[Joystick::PovX] = 0;
                state.axes[Joystick::PovY] = 0;
            }

            // Buttons
            for (unsigned int i = 0; i < Joystick::ButtonCount; ++i)
                state.buttons[i] = (pos.dwButtons & (1 << i)) != 0;
        }
    }
    else
    {
        if (m_device)
        {
            // Poll the device
            m_device->Poll();

            DIJOYSTATE joystate;

            // Try to get the device state
            HRESULT result = m_device->GetDeviceState(sizeof(joystate), &joystate);

            // If we have not acquired or have lost the device, attempt to (re-)acquire it and get the device state again
            if ((result == DIERR_NOTACQUIRED) || (result == DIERR_INPUTLOST))
            {
                m_device->Acquire();
                m_device->Poll();
                result = m_device->GetDeviceState(sizeof(joystate), &joystate);
            }

            // If we still can't get the device state, assume it has been disconnected
            if ((result == DIERR_NOTACQUIRED) || (result == DIERR_INPUTLOST))
            {
                m_device->Release();
                m_device = NULL;

                return state;
            }

            if (result)
            {
                err() << "Failed to get DirectInput device state: " << result << std::endl;

                return state;
            }

            // Get the current state of each axis
            for (int i = 0; i < Joystick::AxisCount; ++i)
            {
                if (m_axes[i] != -1)
                {
                    if (i == Joystick::PovX)
                    {
                        unsigned short value = LOWORD(*reinterpret_cast<const DWORD*>(reinterpret_cast<const char*>(&joystate) + m_axes[i]));

                        if (value != 0xFFFF)
                        {
                            float angle = (static_cast<float>(value)) * 3.141592654f / DI_DEGREES / 180.f;

                            state.axes[i] = std::sin(angle) * 100.f;
                        }
                        else
                        {
                            state.axes[i] = 0;
                        }
                    }
                    else if (i == Joystick::PovY)
                    {
                        unsigned short value = LOWORD(*reinterpret_cast<const DWORD*>(reinterpret_cast<const char*>(&joystate) + m_axes[i]));

                        if (value != 0xFFFF)
                        {
                            float angle = (static_cast<float>(value)) * 3.141592654f / DI_DEGREES / 180.f;

                            state.axes[i] = std::cos(angle) * 100.f;
                        }
                        else
                        {
                            state.axes[i] = 0.f;
                        }
                    }
                    else
                    {
                        state.axes[i] = (static_cast<float>(*reinterpret_cast<const LONG*>(reinterpret_cast<const char*>(&joystate) + m_axes[i])) + 0.5f) * 100.f / 32767.5f;
                    }
                }
                else
                {
                    state.axes[i] = 0.f;
                }
            }

            // Get the current state of each button
            for (int i = 0; i < Joystick::ButtonCount; ++i)
            {
                if (m_buttons[i] != -1)
                {
                    BYTE value = *reinterpret_cast<const BYTE*>(reinterpret_cast<const char*>(&joystate) + m_buttons[i]);

                    state.buttons[i] = ((value & 0x80) != 0);
                }
                else
                {
                    state.buttons[i] = false;
                }
            }

            state.connected = true;
        }
    }

    return state;
}


////////////////////////////////////////////////////////////
BOOL CALLBACK JoystickImpl::deviceObjectEnumerationCallback(const DIDEVICEOBJECTINSTANCE* deviceObjectInstance, void* userData)
{
    sf::priv::JoystickImpl& joystick = *reinterpret_cast<sf::priv::JoystickImpl*>(userData);

    if (DIDFT_GETTYPE(deviceObjectInstance->dwType) & DIDFT_AXIS)
    {
        // Axes
        if (deviceObjectInstance->guidType == guids::GUID_XAxis)
            joystick.m_axes[Joystick::X] = DIJOFS_X;
        else if (deviceObjectInstance->guidType == guids::GUID_YAxis)
            joystick.m_axes[Joystick::Y] = DIJOFS_Y;
        else if (deviceObjectInstance->guidType == guids::GUID_ZAxis)
            joystick.m_axes[Joystick::Z] = DIJOFS_Z;
        else if (deviceObjectInstance->guidType == guids::GUID_RzAxis)
            joystick.m_axes[Joystick::R] = DIJOFS_RZ;
        else if (deviceObjectInstance->guidType == guids::GUID_RxAxis)
            joystick.m_axes[Joystick::U] = DIJOFS_RX;
        else if (deviceObjectInstance->guidType == guids::GUID_RyAxis)
            joystick.m_axes[Joystick::V] = DIJOFS_RY;
        else if (deviceObjectInstance->guidType == guids::GUID_Slider)
        {
            if(joystick.m_axes[Joystick::U] == -1)
                joystick.m_axes[Joystick::U] = DIJOFS_SLIDER(0);
            else
                joystick.m_axes[Joystick::V] = DIJOFS_SLIDER(1);
        }
        else
            return DIENUM_CONTINUE;

        // Set the axis' value range to that of a signed short: [-32768, 32767]
        DIPROPRANGE propertyRange;

        std::memset(&propertyRange, 0, sizeof(propertyRange));
        propertyRange.diph.dwSize = sizeof(propertyRange);
        propertyRange.diph.dwHeaderSize = sizeof(propertyRange.diph);
        propertyRange.diph.dwObj = deviceObjectInstance->dwType;
        propertyRange.diph.dwHow = DIPH_BYID;
        propertyRange.lMin = -32768;
        propertyRange.lMax =  32767;

        HRESULT result = joystick.m_device->SetProperty(DIPROP_RANGE, &propertyRange.diph);

        if (result)
            err() << "Failed to set DirectInput device axis property range: " << result << std::endl;

        return DIENUM_CONTINUE;
    }
    else if (DIDFT_GETTYPE(deviceObjectInstance->dwType) & DIDFT_POV)
    {
        // POVs
        if (deviceObjectInstance->guidType == guids::GUID_POV)
        {
            if (joystick.m_axes[Joystick::PovX] == -1)
            {
                joystick.m_axes[Joystick::PovX] = DIJOFS_POV(0);
                joystick.m_axes[Joystick::PovY] = DIJOFS_POV(0);
            }
        }

        return DIENUM_CONTINUE;
    }
    else if (DIDFT_GETTYPE(deviceObjectInstance->dwType) & DIDFT_BUTTON)
    {
        // Buttons
        for (int i = 0; i < Joystick::ButtonCount; ++i)
        {
            if (joystick.m_buttons[i] == -1)
            {
                joystick.m_buttons[i] = DIJOFS_BUTTON(i);
                break;
            }
        }

        return DIENUM_CONTINUE;
    }

    return DIENUM_CONTINUE;
}


////////////////////////////////////////////////////////////
void JoystickImpl::initializeDInput()
{
    // Try to load dinput8.dll
    dinput8dll = LoadLibraryA("dinput8.dll");

    if (dinput8dll)
    {
        // Try to get the address of the DirectInput8Create entry point
        typedef HRESULT(WINAPI *DirectInput8CreateFunc)(HINSTANCE, DWORD, REFIID, LPVOID*, LPUNKNOWN);
        DirectInput8CreateFunc directInput8Create = reinterpret_cast<DirectInput8CreateFunc>(GetProcAddress(dinput8dll, "DirectInput8Create"));

        if (directInput8Create)
        {
            // Try to acquire a DirectInput 8.x interface
            HRESULT result = directInput8Create(GetModuleHandleW(NULL), 0x0800, guids::IID_IDirectInput8W, reinterpret_cast<void**>(&directInput), NULL);

            if (result)
            {
                // De-initialize everything
                directInput = NULL;
                FreeLibrary(dinput8dll);
                dinput8dll = NULL;

                err() << "Failed to initialize DirectInput: " << result << std::endl;
            }
        }
        else
        {
            // Unload dinput8.dll
            FreeLibrary(dinput8dll);
            dinput8dll = NULL;
        }
    }
}


////////////////////////////////////////////////////////////
void JoystickImpl::cleanupDInput()
{
    // Release the DirectInput interface
    if (directInput)
    {
        directInput->Release();
        directInput = NULL;
    }

    // Unload dinput8.dll
    if (dinput8dll)
        FreeLibrary(dinput8dll);
}


////////////////////////////////////////////////////////////
bool JoystickImpl::isConnectedDInput(unsigned int index)
{
    // Check if a joystick with the given index is in the connected list
    for (std::vector<JoystickRecord>::iterator i = joystickList.begin(); i != joystickList.end(); ++i)
    {
        if (i->index == index)
            return true;
    }

    return false;
}


////////////////////////////////////////////////////////////
void JoystickImpl::updateConnectionsDInput()
{
    // Clear plugged flags so we can determine which devices were added/removed
    for (std::size_t i = 0; i < joystickList.size(); ++i)
        joystickList[i].plugged = false;

    // Enumerate devices
    HRESULT result = directInput->EnumDevices(DI8DEVCLASS_GAMECTRL, &JoystickImpl::deviceEnumerationCallback, NULL, DIEDFL_ALLDEVICES);

    // Remove devices that were not connected during the enumeration
    for (std::vector<JoystickRecord>::iterator i = joystickList.begin(); i != joystickList.end();)
    {
        if (!i->plugged)
            i = joystickList.erase(i);
        else
            ++i;
    }

    if (result)
    {
        err() << "Failed to enumerate DirectInput devices: " << result << std::endl;

        return;
    }

    // Assign unused joystick indices to devices that were newly connected
    for (unsigned int i = 0; i < Joystick::Count; ++i)
    {
        for (std::vector<JoystickRecord>::iterator j = joystickList.begin(); j != joystickList.end(); ++j)
        {
            if (j->index == i)
                break;

            if (j->index == Joystick::Count)
            {
                j->index = i;
                break;
            }
        }
    }
}


////////////////////////////////////////////////////////////
bool JoystickImpl::openDInput(unsigned int index)
{
    // Initialize DirectInput members
    m_device = NULL;

    for (int i = 0; i < Joystick::AxisCount; ++i)
        m_axes[i] = -1;

    for (int i = 0; i < Joystick::ButtonCount; ++i)
        m_buttons[i] = -1;

    std::memset(&m_deviceCaps, 0, sizeof(DIDEVCAPS));
    m_deviceCaps.dwSize = sizeof(DIDEVCAPS);

    // Search for a joystick with the given index in the connected list
    for (std::vector<JoystickRecord>::iterator i = joystickList.begin(); i != joystickList.end(); ++i)
    {
        if (i->index == index)
        {
            // Create device
            HRESULT result = directInput->CreateDevice(i->guid, &m_device, NULL);

            if (result)
            {
                err() << "Failed to create DirectInput device: " << result << std::endl;

                return false;
            }

            static bool formatInitialized = false;
            static DIDATAFORMAT format;

            if (!formatInitialized)
            {
                const DWORD axisType   = DIDFT_AXIS   | DIDFT_OPTIONAL | DIDFT_ANYINSTANCE;
                const DWORD povType    = DIDFT_POV    | DIDFT_OPTIONAL | DIDFT_ANYINSTANCE;
                const DWORD buttonType = DIDFT_BUTTON | DIDFT_OPTIONAL | DIDFT_ANYINSTANCE;

                static DIOBJECTDATAFORMAT data[8 + 4 + sf::Joystick::ButtonCount];

                data[0].pguid = &guids::GUID_XAxis;
                data[0].dwOfs = DIJOFS_X;

                data[1].pguid = &guids::GUID_YAxis;
                data[1].dwOfs = DIJOFS_Y;

                data[2].pguid = &guids::GUID_ZAxis;
                data[2].dwOfs = DIJOFS_Z;

                data[3].pguid = &guids::GUID_RxAxis;
                data[3].dwOfs = DIJOFS_RX;

                data[4].pguid = &guids::GUID_RyAxis;
                data[4].dwOfs = DIJOFS_RY;

                data[5].pguid = &guids::GUID_RzAxis;
                data[5].dwOfs = DIJOFS_RZ;

                data[6].pguid = &guids::GUID_Slider;
                data[6].dwOfs = DIJOFS_SLIDER(0);

                data[7].pguid = &guids::GUID_Slider;
                data[7].dwOfs = DIJOFS_SLIDER(1);

                for (int i = 0; i < 8; ++i)
                {
                    data[i].dwType = axisType;
                    data[i].dwFlags = DIDOI_ASPECTPOSITION;
                }

                for (int i = 0; i < 4; ++i)
                {
                    data[8 + i].pguid = &guids::GUID_POV;
                    data[8 + i].dwOfs = static_cast<DWORD>(DIJOFS_POV(i));
                    data[8 + i].dwType = povType;
                    data[8 + i].dwFlags = 0;
                }

                for (int i = 0; i < sf::Joystick::ButtonCount; ++i)
                {
                    data[8 + 4 + i].pguid = NULL;
                    data[8 + 4 + i].dwOfs = static_cast<DWORD>(DIJOFS_BUTTON(i));
                    data[8 + 4 + i].dwType = buttonType;
                    data[8 + 4 + i].dwFlags = 0;
                }

                format.dwSize = sizeof(DIDATAFORMAT);
                format.dwObjSize = sizeof(DIOBJECTDATAFORMAT);
                format.dwFlags = DIDFT_ABSAXIS;
                format.dwDataSize = sizeof(DIJOYSTATE);
                format.dwNumObjs = 8 + 4 + sf::Joystick::ButtonCount;
                format.rgodf = data;

                formatInitialized = true;
            }

            // Set device data format
            result = m_device->SetDataFormat(&format);

            if (result)
            {
                err() << "Failed to set DirectInput device data format: " << result << std::endl;

                m_device->Release();
                m_device = NULL;

                return false;
            }

            // Get device capabilities
            result = m_device->GetCapabilities(&m_deviceCaps);

            if (result)
            {
                err() << "Failed to get DirectInput device capabilities: " << result << std::endl;

                m_device->Release();
                m_device = NULL;

                return false;
            }

            // Set axis mode to absolute
            DIPROPDWORD property;
            std::memset(&property, 0, sizeof(property));
            property.diph.dwSize = sizeof(property);
            property.diph.dwHeaderSize = sizeof(property.diph);
            property.diph.dwHow = DIPH_DEVICE;
            property.dwData = DIPROPAXISMODE_ABS;

            result = m_device->SetProperty(DIPROP_AXISMODE, &property.diph);

            if (result)
            {
                err() << "Failed to set DirectInput device axis mode: " << result << std::endl;

                m_device->Release();
                m_device = NULL;

                return false;
            }

            // Enumerate device objects (axes/povs/buttons)
            result = m_device->EnumObjects(&JoystickImpl::deviceObjectEnumerationCallback, this, DIDFT_AXIS | DIDFT_BUTTON | DIDFT_POV);

            if (result)
            {
                err() << "Failed to enumerate DirectInput device objects: " << result << std::endl;

                m_device->Release();
                m_device = NULL;

                return false;
            }

            // Get friendly product name of the device
            DIPROPSTRING stringProperty;
            std::memset(&stringProperty, 0, sizeof(stringProperty));
            stringProperty.diph.dwSize = sizeof(stringProperty);
            stringProperty.diph.dwHeaderSize = sizeof(stringProperty.diph);
            stringProperty.diph.dwHow = DIPH_DEVICE;
            stringProperty.diph.dwObj = 0;

            if (!m_device->GetProperty(DIPROP_PRODUCTNAME, &stringProperty.diph))
            {
                m_identification.name = stringProperty.wsz;
            }

            // Get vendor and produce id of the device
            std::memset(&property, 0, sizeof(property));
            property.diph.dwSize = sizeof(property);
            property.diph.dwHeaderSize = sizeof(property.diph);
            property.diph.dwHow = DIPH_DEVICE;

            if (!m_device->GetProperty(DIPROP_VIDPID, &property.diph))
            {
                m_identification.productId = HIWORD(property.dwData);
                m_identification.vendorId  = LOWORD(property.dwData);
            }

            return true;
        }
    }

    return false;
}


////////////////////////////////////////////////////////////
void JoystickImpl::closeDInput()
{
    if (m_device)
    {
        // Release the device
        m_device->Release();
        m_device = NULL;
    }
}


////////////////////////////////////////////////////////////
JoystickCaps JoystickImpl::getCapabilitiesDInput() const
{
    JoystickCaps caps;

    // Count how many buttons have valid offsets
    caps.buttonCount = 0;

    for (int i = 0; i < Joystick::ButtonCount; ++i)
    {
        if (m_buttons[i] != -1)
            ++caps.buttonCount;
    }

    // Check which axes have valid offsets
    for (int i = 0; i < Joystick::AxisCount; ++i)
        caps.axes[i] = (m_axes[i] != -1);

    return caps;
}


////////////////////////////////////////////////////////////
JoystickState JoystickImpl::updateDInput()
{
    JoystickState state;

    if (m_device)
    {
        // Poll the device
        m_device->Poll();

        DIJOYSTATE joystate;

        // Try to get the device state
        HRESULT result = m_device->GetDeviceState(sizeof(joystate), &joystate);

        // If we have not acquired or have lost the device, attempt to (re-)acquire it and get the device state again
        if ((result == DIERR_NOTACQUIRED) || (result == DIERR_INPUTLOST))
        {
            m_device->Acquire();
            m_device->Poll();
            result = m_device->GetDeviceState(sizeof(joystate), &joystate);
        }

        // If we still can't get the device state, assume it has been disconnected
        if ((result == DIERR_NOTACQUIRED) || (result == DIERR_INPUTLOST))
        {
            m_device->Release();
            m_device = NULL;

            return state;
        }

        if (result)
        {
            err() << "Failed to get DirectInput device state: " << result << std::endl;

            return state;
        }

        // Get the current state of each axis
        for (int i = 0; i < Joystick::AxisCount; ++i)
        {
            if (m_axes[i] != -1)
            {
                if (i == Joystick::PovX)
                {
                    unsigned short value = LOWORD(*reinterpret_cast<const DWORD*>(reinterpret_cast<const char*>(&joystate) + m_axes[i]));

                    if (value != 0xFFFF)
                    {
                        float angle = (static_cast<float>(value)) * 3.141592654f / DI_DEGREES / 180.f;

                        state.axes[i] = std::sin(angle) * 100.f;
                    }
                    else
                    {
                        state.axes[i] = 0;
                    }
                }
                else if (i == Joystick::PovY)
                {
                    unsigned short value = LOWORD(*reinterpret_cast<const DWORD*>(reinterpret_cast<const char*>(&joystate) + m_axes[i]));

                    if (value != 0xFFFF)
                    {
                        float angle = (static_cast<float>(value)) * 3.141592654f / DI_DEGREES / 180.f;

                        state.axes[i] = std::cos(angle) * 100.f;
                    }
                    else
                    {
                        state.axes[i] = 0.f;
                    }
                }
                else
                {
                    state.axes[i] = (static_cast<float>(*reinterpret_cast<const LONG*>(reinterpret_cast<const char*>(&joystate) + m_axes[i])) + 0.5f) * 100.f / 32767.5f;
                }
            }
            else
            {
                state.axes[i] = 0.f;
            }
        }

        // Get the current state of each button
        for (int i = 0; i < Joystick::ButtonCount; ++i)
        {
            if (m_buttons[i] != -1)
            {
                BYTE value = *reinterpret_cast<const BYTE*>(reinterpret_cast<const char*>(&joystate) + m_buttons[i]);

                state.buttons[i] = ((value & 0x80) != 0);
            }
            else
            {
                state.buttons[i] = false;
            }
        }

        state.connected = true;
    }

    return state;
}


////////////////////////////////////////////////////////////
BOOL CALLBACK JoystickImpl::deviceEnumerationCallback(const DIDEVICEINSTANCE* deviceInstance, void*)
{
    for (std::size_t i = 0; i < joystickList.size(); ++i)
    {
        if (joystickList[i].guid == deviceInstance->guidInstance)
        {
            joystickList[i].plugged = true;

            return DIENUM_CONTINUE;
        }
    }

    JoystickRecord record = { deviceInstance->guidInstance, sf::Joystick::Count, true };
    joystickList.push_back(record);

    return DIENUM_CONTINUE;
}


////////////////////////////////////////////////////////////
BOOL CALLBACK JoystickImpl::deviceObjectEnumerationCallback(const DIDEVICEOBJECTINSTANCE* deviceObjectInstance, void* userData)
{
    sf::priv::JoystickImpl& joystick = *reinterpret_cast<sf::priv::JoystickImpl*>(userData);

    if (DIDFT_GETTYPE(deviceObjectInstance->dwType) & DIDFT_AXIS)
    {
        // Axes
        if (deviceObjectInstance->guidType == guids::GUID_XAxis)
            joystick.m_axes[Joystick::X] = DIJOFS_X;
        else if (deviceObjectInstance->guidType == guids::GUID_YAxis)
            joystick.m_axes[Joystick::Y] = DIJOFS_Y;
        else if (deviceObjectInstance->guidType == guids::GUID_ZAxis)
            joystick.m_axes[Joystick::Z] = DIJOFS_Z;
        else if (deviceObjectInstance->guidType == guids::GUID_RzAxis)
            joystick.m_axes[Joystick::R] = DIJOFS_RZ;
        else if (deviceObjectInstance->guidType == guids::GUID_RxAxis)
            joystick.m_axes[Joystick::U] = DIJOFS_RX;
        else if (deviceObjectInstance->guidType == guids::GUID_RyAxis)
            joystick.m_axes[Joystick::V] = DIJOFS_RY;
        else if (deviceObjectInstance->guidType == guids::GUID_Slider)
        {
            if(joystick.m_axes[Joystick::U] == -1)
                joystick.m_axes[Joystick::U] = DIJOFS_SLIDER(0);
            else
                joystick.m_axes[Joystick::V] = DIJOFS_SLIDER(1);
        }
        else
            return DIENUM_CONTINUE;

        // Set the axis' value range to that of a signed short: [-32768, 32767]
        DIPROPRANGE propertyRange;

        std::memset(&propertyRange, 0, sizeof(propertyRange));
        propertyRange.diph.dwSize = sizeof(propertyRange);
        propertyRange.diph.dwHeaderSize = sizeof(propertyRange.diph);
        propertyRange.diph.dwObj = deviceObjectInstance->dwType;
        propertyRange.diph.dwHow = DIPH_BYID;
        propertyRange.lMin = -32768;
        propertyRange.lMax =  32767;

        HRESULT result = joystick.m_device->SetProperty(DIPROP_RANGE, &propertyRange.diph);

        if (result)
            err() << "Failed to set DirectInput device axis property range: " << result << std::endl;

        return DIENUM_CONTINUE;
    }
    else if (DIDFT_GETTYPE(deviceObjectInstance->dwType) & DIDFT_POV)
    {
        // POVs
        if (deviceObjectInstance->guidType == guids::GUID_POV)
        {
            if (joystick.m_axes[Joystick::PovX] == -1)
            {
                joystick.m_axes[Joystick::PovX] = DIJOFS_POV(0);
                joystick.m_axes[Joystick::PovY] = DIJOFS_POV(0);
            }
        }

        return DIENUM_CONTINUE;
    }
    else if (DIDFT_GETTYPE(deviceObjectInstance->dwType) & DIDFT_BUTTON)
    {
        // Buttons
        for (int i = 0; i < Joystick::ButtonCount; ++i)
        {
            if (joystick.m_buttons[i] == -1)
            {
                joystick.m_buttons[i] = DIJOFS_BUTTON(i);
                break;
            }
        }

        return DIENUM_CONTINUE;
    }

    return DIENUM_CONTINUE;
}

} // namespace priv

} // namespace sf<|MERGE_RESOLUTION|>--- conflicted
+++ resolved
@@ -37,15 +37,6 @@
 #include <sstream>
 #include <string>
 #include <vector>
-<<<<<<< HEAD
-
-
-#ifndef DIDFT_OPTIONAL
-#define DIDFT_OPTIONAL 0x80000000
-#endif
-
-=======
->>>>>>> be9ba2fe
 
 
 
@@ -97,104 +88,6 @@
 ////////////////////////////////////////////////////////////
 namespace
 {
-    namespace guids
-    {
-        const GUID IID_IDirectInput8W = {0xbf798031,0x483a,0x4da2,{0xaa,0x99,0x5d,0x64,0xed,0x36,0x97,0x00}};
-
-        const GUID GUID_XAxis         = {0xa36d02e0,0xc9f3,0x11cf,{0xbf,0xc7,0x44,0x45,0x53,0x54,0x00,0x00}};
-        const GUID GUID_YAxis         = {0xa36d02e1,0xc9f3,0x11cf,{0xbf,0xc7,0x44,0x45,0x53,0x54,0x00,0x00}};
-        const GUID GUID_ZAxis         = {0xa36d02e2,0xc9f3,0x11cf,{0xbf,0xc7,0x44,0x45,0x53,0x54,0x00,0x00}};
-        const GUID GUID_RzAxis        = {0xa36d02e3,0xc9f3,0x11cf,{0xbf,0xc7,0x44,0x45,0x53,0x54,0x00,0x00}};
-        const GUID GUID_Slider        = {0xa36d02e4,0xc9f3,0x11cf,{0xbf,0xc7,0x44,0x45,0x53,0x54,0x00,0x00}};
-
-        const GUID GUID_POV           = {0xa36d02f2,0xc9f3,0x11cf,{0xbf,0xc7,0x44,0x45,0x53,0x54,0x00,0x00}};
-
-        const GUID GUID_RxAxis        = {0xa36d02f4,0xc9f3,0x11cf,{0xbf,0xc7,0x44,0x45,0x53,0x54,0x00,0x00}};
-        const GUID GUID_RyAxis        = {0xa36d02f5,0xc9f3,0x11cf,{0xbf,0xc7,0x44,0x45,0x53,0x54,0x00,0x00}};
-    }
-
-    struct ObjectDataFormat
-    {
-        ObjectDataFormat()
-        {
-            const DWORD axisType   = DIDFT_AXIS   | DIDFT_OPTIONAL | DIDFT_ANYINSTANCE;
-            const DWORD povType    = DIDFT_POV    | DIDFT_OPTIONAL | DIDFT_ANYINSTANCE;
-            const DWORD buttonType = DIDFT_BUTTON | DIDFT_OPTIONAL | DIDFT_ANYINSTANCE;
-
-            data[0].pguid = &guids::GUID_XAxis;
-            data[0].dwOfs = DIJOFS_X;
-
-            data[1].pguid = &guids::GUID_YAxis;
-            data[1].dwOfs = DIJOFS_Y;
-
-            data[2].pguid = &guids::GUID_ZAxis;
-            data[2].dwOfs = DIJOFS_Z;
-
-            data[3].pguid = &guids::GUID_RxAxis;
-            data[3].dwOfs = DIJOFS_RX;
-
-            data[4].pguid = &guids::GUID_RyAxis;
-            data[4].dwOfs = DIJOFS_RY;
-
-            data[5].pguid = &guids::GUID_RzAxis;
-            data[5].dwOfs = DIJOFS_RZ;
-
-            data[6].pguid = &guids::GUID_Slider;
-            data[6].dwOfs = DIJOFS_SLIDER(0);
-
-            data[7].pguid = &guids::GUID_Slider;
-            data[7].dwOfs = DIJOFS_SLIDER(1);
-
-            for(int i = 0; i < 8; ++i)
-            {
-                data[i].dwType = axisType;
-                data[i].dwFlags = DIDOI_ASPECTPOSITION;
-            }
-
-            for(int i = 0; i < 4; ++i)
-            {
-                data[8 + i].pguid = &guids::GUID_POV;
-                data[8 + i].dwOfs = static_cast<DWORD>(DIJOFS_POV(i));
-                data[8 + i].dwType = povType;
-                data[8 + i].dwFlags = 0;
-            }
-
-            for(int i = 0; i < sf::Joystick::ButtonCount; ++i)
-            {
-                data[8 + 4 + i].pguid = NULL;
-                data[8 + 4 + i].dwOfs = static_cast<DWORD>(DIJOFS_BUTTON(i));
-                data[8 + 4 + i].dwType = buttonType;
-                data[8 + 4 + i].dwFlags = 0;
-            }
-
-            format.dwSize     = sizeof(DIDATAFORMAT);
-            format.dwObjSize  = sizeof(DIOBJECTDATAFORMAT);
-            format.dwFlags    = DIDFT_ABSAXIS;
-            format.dwDataSize = sizeof(DIJOYSTATE);
-            format.dwNumObjs  = 8 + 4 + sf::Joystick::ButtonCount;
-            format.rgodf      = data;
-        }
-
-        DIOBJECTDATAFORMAT data[8 + 4 + sf::Joystick::ButtonCount];
-        DIDATAFORMAT format;
-    };
-
-    const ObjectDataFormat objectDataFormat;
-
-    IDirectInput8W* directInput = NULL;
-    HMODULE dinput8dll = NULL;
-    HRESULT (WINAPI *DirectInput8CreateFunc)(HINSTANCE, DWORD, REFIID, LPVOID*, LPUNKNOWN);
-
-    struct JoystickRecord
-    {
-        GUID guid;
-        unsigned int index;
-        bool plugged;
-    };
-
-    typedef std::vector<JoystickRecord> JoystickList;
-    JoystickList joystickList;
-
     struct ConnectionCache
     {
         ConnectionCache() : connected(false) {}
@@ -300,25 +193,6 @@
 
         return joystickDescription;
     }
-
-    // Device enumeration callback function passed to EnumDevices in updateConnections
-    BOOL CALLBACK deviceEnumerationCallback(const DIDEVICEINSTANCE* deviceInstance, void*)
-    {
-        for (std::size_t i = 0; i < joystickList.size(); ++i)
-        {
-            if (joystickList[i].guid == deviceInstance->guidInstance)
-            {
-                joystickList[i].plugged = true;
-
-                return DIENUM_CONTINUE;
-            }
-        }
-
-        JoystickRecord record = { deviceInstance->guidInstance, sf::Joystick::Count, true };
-        joystickList.push_back(record);
-
-        return DIENUM_CONTINUE;
-    }
 }
 
 namespace sf
@@ -328,25 +202,199 @@
 ////////////////////////////////////////////////////////////
 void JoystickImpl::initialize()
 {
-<<<<<<< HEAD
+    // Try to initialize DirectInput
+    initializeDInput();
+
+    if (!directInput)
+        err() << "DirectInput not available, falling back to Windows joystick API" << std::endl;
+
+    // Perform the initial scan and populate the connection cache
+    updateConnections();
+}
+
+
+////////////////////////////////////////////////////////////
+void JoystickImpl::cleanup()
+{
+    // Clean up DirectInput
+    cleanupDInput();
+}
+
+
+////////////////////////////////////////////////////////////
+bool JoystickImpl::isConnected(unsigned int index)
+{
+    if (directInput)
+        return isConnectedDInput(index);
+
+    ConnectionCache& cache = connectionCache[index];
+    if (!lazyUpdates && cache.timer.getElapsedTime() > connectionRefreshDelay)
+    {
+        JOYINFOEX joyInfo;
+        joyInfo.dwSize = sizeof(joyInfo);
+        joyInfo.dwFlags = 0;
+        cache.connected = joyGetPosEx(JOYSTICKID1 + index, &joyInfo) == JOYERR_NOERROR;
+
+        cache.timer.restart();
+    }
+    return cache.connected;
+}
+
+////////////////////////////////////////////////////////////
+void JoystickImpl::setLazyUpdates(bool status)
+{
+    lazyUpdates = status;
+}
+
+////////////////////////////////////////////////////////////
+void JoystickImpl::updateConnections()
+{
+    if (directInput)
+        return updateConnectionsDInput();
+
+    for (unsigned int i = 0; i < Joystick::Count; ++i)
+    {
+        JOYINFOEX joyInfo;
+        joyInfo.dwSize = sizeof(joyInfo);
+        joyInfo.dwFlags = 0;
+        ConnectionCache& cache = connectionCache[i];
+        cache.connected = joyGetPosEx(JOYSTICKID1 + i, &joyInfo) == JOYERR_NOERROR;
+
+        cache.timer.restart();
+    }
+}
+
+////////////////////////////////////////////////////////////
+bool JoystickImpl::open(unsigned int index)
+{
+    if (directInput)
+        return openDInput(index);
+
+    // No explicit "open" action is required
+    m_index = JOYSTICKID1 + index;
+
+    // Store the joystick capabilities
+    bool success = joyGetDevCaps(m_index, &m_caps, sizeof(m_caps)) == JOYERR_NOERROR;
+
+    if (success)
+    {
+        m_identification.name      = getDeviceName(m_index, m_caps);
+        m_identification.productId = m_caps.wPid;
+        m_identification.vendorId  = m_caps.wMid;
+    }
+
+    return success;
+}
+
+
+////////////////////////////////////////////////////////////
+void JoystickImpl::close()
+{
+    if (directInput)
+        closeDInput();
+}
+
+////////////////////////////////////////////////////////////
+JoystickCaps JoystickImpl::getCapabilities() const
+{
+    if (directInput)
+        return getCapabilitiesDInput();
+
+    JoystickCaps caps;
+
+    caps.buttonCount = m_caps.wNumButtons;
+    if (caps.buttonCount > Joystick::ButtonCount)
+        caps.buttonCount = Joystick::ButtonCount;
+
+    caps.axes[Joystick::X]    = true;
+    caps.axes[Joystick::Y]    = true;
+    caps.axes[Joystick::Z]    = (m_caps.wCaps & JOYCAPS_HASZ) != 0;
+    caps.axes[Joystick::R]    = (m_caps.wCaps & JOYCAPS_HASR) != 0;
+    caps.axes[Joystick::U]    = (m_caps.wCaps & JOYCAPS_HASU) != 0;
+    caps.axes[Joystick::V]    = (m_caps.wCaps & JOYCAPS_HASV) != 0;
+    caps.axes[Joystick::PovX] = (m_caps.wCaps & JOYCAPS_HASPOV) != 0;
+    caps.axes[Joystick::PovY] = (m_caps.wCaps & JOYCAPS_HASPOV) != 0;
+
+    return caps;
+}
+
+
+////////////////////////////////////////////////////////////
+Joystick::Identification JoystickImpl::getIdentification() const
+{
+    return m_identification;
+}
+
+
+////////////////////////////////////////////////////////////
+JoystickState JoystickImpl::update()
+{
+    if (directInput)
+        return updateDInput();
+
+    JoystickState state;
+
+    // Get the current joystick state
+    JOYINFOEX pos;
+    pos.dwFlags  = JOY_RETURNX | JOY_RETURNY | JOY_RETURNZ | JOY_RETURNR | JOY_RETURNU | JOY_RETURNV | JOY_RETURNBUTTONS;
+    pos.dwFlags |= (m_caps.wCaps & JOYCAPS_POVCTS) ? JOY_RETURNPOVCTS : JOY_RETURNPOV;
+    pos.dwSize   = sizeof(JOYINFOEX);
+    if (joyGetPosEx(m_index, &pos) == JOYERR_NOERROR)
+    {
+        // The joystick is connected
+        state.connected = true;
+
+        // Axes
+        state.axes[Joystick::X] = (pos.dwXpos - (m_caps.wXmax + m_caps.wXmin) / 2.f) * 200.f / (m_caps.wXmax - m_caps.wXmin);
+        state.axes[Joystick::Y] = (pos.dwYpos - (m_caps.wYmax + m_caps.wYmin) / 2.f) * 200.f / (m_caps.wYmax - m_caps.wYmin);
+        state.axes[Joystick::Z] = (pos.dwZpos - (m_caps.wZmax + m_caps.wZmin) / 2.f) * 200.f / (m_caps.wZmax - m_caps.wZmin);
+        state.axes[Joystick::R] = (pos.dwRpos - (m_caps.wRmax + m_caps.wRmin) / 2.f) * 200.f / (m_caps.wRmax - m_caps.wRmin);
+        state.axes[Joystick::U] = (pos.dwUpos - (m_caps.wUmax + m_caps.wUmin) / 2.f) * 200.f / (m_caps.wUmax - m_caps.wUmin);
+        state.axes[Joystick::V] = (pos.dwVpos - (m_caps.wVmax + m_caps.wVmin) / 2.f) * 200.f / (m_caps.wVmax - m_caps.wVmin);
+
+        // Special case for POV, it is given as an angle
+        if (pos.dwPOV != 0xFFFF)
+        {
+            float angle = pos.dwPOV / 18000.f * 3.141592654f;
+            state.axes[Joystick::PovX] = std::sin(angle) * 100;
+            state.axes[Joystick::PovY] = std::cos(angle) * 100;
+        }
+        else
+        {
+            state.axes[Joystick::PovX] = 0;
+            state.axes[Joystick::PovY] = 0;
+        }
+
+        // Buttons
+        for (unsigned int i = 0; i < Joystick::ButtonCount; ++i)
+            state.buttons[i] = (pos.dwButtons & (1 << i)) != 0;
+    }
+
+    return state;
+}
+
+
+////////////////////////////////////////////////////////////
+void JoystickImpl::initializeDInput()
+{
     // Try to load dinput8.dll
     dinput8dll = LoadLibraryA("dinput8.dll");
 
     if (dinput8dll)
     {
         // Try to get the address of the DirectInput8Create entry point
-        DirectInput8CreateFunc = reinterpret_cast<HRESULT (WINAPI*)(HINSTANCE, DWORD, REFIID, LPVOID*, LPUNKNOWN)>(GetProcAddress(dinput8dll, "DirectInput8Create"));
-
-        if (DirectInput8CreateFunc)
+        typedef HRESULT(WINAPI *DirectInput8CreateFunc)(HINSTANCE, DWORD, REFIID, LPVOID*, LPUNKNOWN);
+        DirectInput8CreateFunc directInput8Create = reinterpret_cast<DirectInput8CreateFunc>(GetProcAddress(dinput8dll, "DirectInput8Create"));
+
+        if (directInput8Create)
         {
             // Try to acquire a DirectInput 8.x interface
-            HRESULT result = DirectInput8CreateFunc(GetModuleHandleW(NULL), 0x0800, guids::IID_IDirectInput8W, reinterpret_cast<void**>(&directInput), NULL);
+            HRESULT result = directInput8Create(GetModuleHandleW(NULL), 0x0800, guids::IID_IDirectInput8W, reinterpret_cast<void**>(&directInput), NULL);
 
             if (result)
             {
                 // De-initialize everything
                 directInput = NULL;
-                DirectInput8CreateFunc = NULL;
                 FreeLibrary(dinput8dll);
                 dinput8dll = NULL;
 
@@ -360,23 +408,12 @@
             dinput8dll = NULL;
         }
     }
-=======
-    // Try to initialize DirectInput
-    initializeDInput();
->>>>>>> be9ba2fe
-
-    if (!directInput)
-        err() << "DirectInput not available, falling back to Windows joystick API" << std::endl;
-
-    // Perform the initial scan and populate the connection cache
-    updateConnections();
-}
-
-
-////////////////////////////////////////////////////////////
-void JoystickImpl::cleanup()
-{
-<<<<<<< HEAD
+}
+
+
+////////////////////////////////////////////////////////////
+void JoystickImpl::cleanupDInput()
+{
     // Release the DirectInput interface
     if (directInput)
     {
@@ -387,41 +424,12 @@
     // Unload dinput8.dll
     if (dinput8dll)
         FreeLibrary(dinput8dll);
-=======
-    // Clean up DirectInput
-    cleanupDInput();
->>>>>>> be9ba2fe
-}
-
-
-////////////////////////////////////////////////////////////
-bool JoystickImpl::isConnected(unsigned int index)
-{
-<<<<<<< HEAD
-    if (!directInput)
-=======
-    if (directInput)
-        return isConnectedDInput(index);
-
-    ConnectionCache& cache = connectionCache[index];
-    if (!lazyUpdates && cache.timer.getElapsedTime() > connectionRefreshDelay)
->>>>>>> be9ba2fe
-    {
-        ConnectionCache& cache = connectionCache[index];
-
-        if (!lazyUpdates && cache.timer.getElapsedTime() > connectionRefreshDelay)
-        {
-            JOYINFOEX joyInfo;
-            joyInfo.dwSize = sizeof(joyInfo);
-            joyInfo.dwFlags = 0;
-            cache.connected = joyGetPosEx(JOYSTICKID1 + index, &joyInfo) == JOYERR_NOERROR;
-
-            cache.timer.restart();
-        }
-
-        return cache.connected;
-    }
-
+}
+
+
+////////////////////////////////////////////////////////////
+bool JoystickImpl::isConnectedDInput(unsigned int index)
+{
     // Check if a joystick with the given index is in the connected list
     for (std::vector<JoystickRecord>::iterator i = joystickList.begin(); i != joystickList.end(); ++i)
     {
@@ -432,38 +440,16 @@
     return false;
 }
 
-////////////////////////////////////////////////////////////
-void JoystickImpl::setLazyUpdates(bool status)
-{
-    lazyUpdates = status;
-}
-
-////////////////////////////////////////////////////////////
-void JoystickImpl::updateConnections()
-{
-<<<<<<< HEAD
-    if (!directInput)
-    {
-        for (unsigned int i = 0; i < Joystick::Count; ++i)
-        {
-            JOYINFOEX joyInfo;
-            joyInfo.dwSize = sizeof(joyInfo);
-            joyInfo.dwFlags = 0;
-            ConnectionCache& cache = connectionCache[i];
-            cache.connected = joyGetPosEx(JOYSTICKID1 + i, &joyInfo) == JOYERR_NOERROR;
-
-            cache.timer.restart();
-        }
-
-        return;
-    }
-
+
+////////////////////////////////////////////////////////////
+void JoystickImpl::updateConnectionsDInput()
+{
     // Clear plugged flags so we can determine which devices were added/removed
     for (std::size_t i = 0; i < joystickList.size(); ++i)
         joystickList[i].plugged = false;
 
     // Enumerate devices
-    HRESULT result = directInput->EnumDevices(DI8DEVCLASS_GAMECTRL, deviceEnumerationCallback, NULL, DIEDFL_ALLDEVICES);
+    HRESULT result = directInput->EnumDevices(DI8DEVCLASS_GAMECTRL, &JoystickImpl::deviceEnumerationCallback, NULL, DIEDFL_ALLDEVICES);
 
     // Remove devices that were not connected during the enumeration
     for (std::vector<JoystickRecord>::iterator i = joystickList.begin(); i != joystickList.end();)
@@ -482,11 +468,6 @@
     }
 
     // Assign unused joystick indices to devices that were newly connected
-=======
-    if (directInput)
-        return updateConnectionsDInput();
-
->>>>>>> be9ba2fe
     for (unsigned int i = 0; i < Joystick::Count; ++i)
     {
         for (std::vector<JoystickRecord>::iterator j = joystickList.begin(); j != joystickList.end(); ++j)
@@ -503,35 +484,10 @@
     }
 }
 
-////////////////////////////////////////////////////////////
-bool JoystickImpl::open(unsigned int index)
-{
-<<<<<<< HEAD
-    if (!directInput)
-    {
-        // No explicit "open" action is required
-        m_index = JOYSTICKID1 + index;
-=======
-    if (directInput)
-        return openDInput(index);
-
-    // No explicit "open" action is required
-    m_index = JOYSTICKID1 + index;
->>>>>>> be9ba2fe
-
-        // Store the joystick capabilities
-        bool success = joyGetDevCaps(m_index, &m_caps, sizeof(m_caps)) == JOYERR_NOERROR;
-
-        if (success)
-        {
-        m_identification.name      = getDeviceName(m_index, m_caps);
-        m_identification.productId = m_caps.wPid;
-        m_identification.vendorId  = m_caps.wMid;
-        }
-
-        return success;
-    }
-
+
+////////////////////////////////////////////////////////////
+bool JoystickImpl::openDInput(unsigned int index)
+{
     // Initialize DirectInput members
     m_device = NULL;
 
@@ -559,8 +515,75 @@
                 return false;
             }
 
+            static bool formatInitialized = false;
+            static DIDATAFORMAT format;
+
+            if (!formatInitialized)
+            {
+                const DWORD axisType   = DIDFT_AXIS   | DIDFT_OPTIONAL | DIDFT_ANYINSTANCE;
+                const DWORD povType    = DIDFT_POV    | DIDFT_OPTIONAL | DIDFT_ANYINSTANCE;
+                const DWORD buttonType = DIDFT_BUTTON | DIDFT_OPTIONAL | DIDFT_ANYINSTANCE;
+
+                static DIOBJECTDATAFORMAT data[8 + 4 + sf::Joystick::ButtonCount];
+
+                data[0].pguid = &guids::GUID_XAxis;
+                data[0].dwOfs = DIJOFS_X;
+
+                data[1].pguid = &guids::GUID_YAxis;
+                data[1].dwOfs = DIJOFS_Y;
+
+                data[2].pguid = &guids::GUID_ZAxis;
+                data[2].dwOfs = DIJOFS_Z;
+
+                data[3].pguid = &guids::GUID_RxAxis;
+                data[3].dwOfs = DIJOFS_RX;
+
+                data[4].pguid = &guids::GUID_RyAxis;
+                data[4].dwOfs = DIJOFS_RY;
+
+                data[5].pguid = &guids::GUID_RzAxis;
+                data[5].dwOfs = DIJOFS_RZ;
+
+                data[6].pguid = &guids::GUID_Slider;
+                data[6].dwOfs = DIJOFS_SLIDER(0);
+
+                data[7].pguid = &guids::GUID_Slider;
+                data[7].dwOfs = DIJOFS_SLIDER(1);
+
+                for (int i = 0; i < 8; ++i)
+                {
+                    data[i].dwType = axisType;
+                    data[i].dwFlags = DIDOI_ASPECTPOSITION;
+                }
+
+                for (int i = 0; i < 4; ++i)
+                {
+                    data[8 + i].pguid = &guids::GUID_POV;
+                    data[8 + i].dwOfs = static_cast<DWORD>(DIJOFS_POV(i));
+                    data[8 + i].dwType = povType;
+                    data[8 + i].dwFlags = 0;
+                }
+
+                for (int i = 0; i < sf::Joystick::ButtonCount; ++i)
+                {
+                    data[8 + 4 + i].pguid = NULL;
+                    data[8 + 4 + i].dwOfs = static_cast<DWORD>(DIJOFS_BUTTON(i));
+                    data[8 + 4 + i].dwType = buttonType;
+                    data[8 + 4 + i].dwFlags = 0;
+                }
+
+                format.dwSize = sizeof(DIDATAFORMAT);
+                format.dwObjSize = sizeof(DIOBJECTDATAFORMAT);
+                format.dwFlags = DIDFT_ABSAXIS;
+                format.dwDataSize = sizeof(DIJOYSTATE);
+                format.dwNumObjs = 8 + 4 + sf::Joystick::ButtonCount;
+                format.rgodf = data;
+
+                formatInitialized = true;
+            }
+
             // Set device data format
-            result = m_device->SetDataFormat(&objectDataFormat.format);
+            result = m_device->SetDataFormat(&format);
 
             if (result)
             {
@@ -652,220 +675,163 @@
 
 
 ////////////////////////////////////////////////////////////
-void JoystickImpl::close()
-{
-<<<<<<< HEAD
+void JoystickImpl::closeDInput()
+{
     if (m_device)
     {
         // Release the device
         m_device->Release();
         m_device = NULL;
     }
-=======
-    if (directInput)
-        closeDInput();
->>>>>>> be9ba2fe
-}
-
-////////////////////////////////////////////////////////////
-JoystickCaps JoystickImpl::getCapabilities() const
-{
-    if (directInput)
-        return getCapabilitiesDInput();
-
+}
+
+
+////////////////////////////////////////////////////////////
+JoystickCaps JoystickImpl::getCapabilitiesDInput() const
+{
     JoystickCaps caps;
 
-    if (!directInput)
-    {
-        caps.buttonCount = m_caps.wNumButtons;
-
-        if (caps.buttonCount > Joystick::ButtonCount)
-            caps.buttonCount = Joystick::ButtonCount;
-
-        caps.axes[Joystick::X]    = true;
-        caps.axes[Joystick::Y]    = true;
-        caps.axes[Joystick::Z]    = (m_caps.wCaps & JOYCAPS_HASZ) != 0;
-        caps.axes[Joystick::R]    = (m_caps.wCaps & JOYCAPS_HASR) != 0;
-        caps.axes[Joystick::U]    = (m_caps.wCaps & JOYCAPS_HASU) != 0;
-        caps.axes[Joystick::V]    = (m_caps.wCaps & JOYCAPS_HASV) != 0;
-        caps.axes[Joystick::PovX] = (m_caps.wCaps & JOYCAPS_HASPOV) != 0;
-        caps.axes[Joystick::PovY] = (m_caps.wCaps & JOYCAPS_HASPOV) != 0;
-    }
-    else
-    {
-        // Count how many buttons have valid offsets
-        caps.buttonCount = 0;
-
-        for (int i = 0; i < Joystick::ButtonCount; ++i)
-        {
-            if (m_buttons[i] != -1)
-                ++caps.buttonCount;
-        }
-
-        // Check which axes have valid offsets
+    // Count how many buttons have valid offsets
+    caps.buttonCount = 0;
+
+    for (int i = 0; i < Joystick::ButtonCount; ++i)
+    {
+        if (m_buttons[i] != -1)
+            ++caps.buttonCount;
+    }
+
+    // Check which axes have valid offsets
+    for (int i = 0; i < Joystick::AxisCount; ++i)
+        caps.axes[i] = (m_axes[i] != -1);
+
+    return caps;
+}
+
+
+////////////////////////////////////////////////////////////
+JoystickState JoystickImpl::updateDInput()
+{
+    JoystickState state;
+
+    if (m_device)
+    {
+        // Poll the device
+        m_device->Poll();
+
+        DIJOYSTATE joystate;
+
+        // Try to get the device state
+        HRESULT result = m_device->GetDeviceState(sizeof(joystate), &joystate);
+
+        // If we have not acquired or have lost the device, attempt to (re-)acquire it and get the device state again
+        if ((result == DIERR_NOTACQUIRED) || (result == DIERR_INPUTLOST))
+        {
+            m_device->Acquire();
+            m_device->Poll();
+            result = m_device->GetDeviceState(sizeof(joystate), &joystate);
+        }
+
+        // If we still can't get the device state, assume it has been disconnected
+        if ((result == DIERR_NOTACQUIRED) || (result == DIERR_INPUTLOST))
+        {
+            m_device->Release();
+            m_device = NULL;
+
+            return state;
+        }
+
+        if (result)
+        {
+            err() << "Failed to get DirectInput device state: " << result << std::endl;
+
+            return state;
+        }
+
+        // Get the current state of each axis
         for (int i = 0; i < Joystick::AxisCount; ++i)
-            caps.axes[i] = (m_axes[i] != -1);
-    }
-
-    return caps;
-}
-
-
-////////////////////////////////////////////////////////////
-Joystick::Identification JoystickImpl::getIdentification() const
-{
-    return m_identification;
-}
-
-
-////////////////////////////////////////////////////////////
-JoystickState JoystickImpl::update()
-{
-    if (directInput)
-        return updateDInput();
-
-    JoystickState state;
-
-    if (!directInput)
-    {
-        // Get the current joystick state
-        JOYINFOEX pos;
-        pos.dwFlags  = JOY_RETURNX | JOY_RETURNY | JOY_RETURNZ | JOY_RETURNR | JOY_RETURNU | JOY_RETURNV | JOY_RETURNBUTTONS;
-        pos.dwFlags |= (m_caps.wCaps & JOYCAPS_POVCTS) ? JOY_RETURNPOVCTS : JOY_RETURNPOV;
-        pos.dwSize   = sizeof(JOYINFOEX);
-        if (joyGetPosEx(m_index, &pos) == JOYERR_NOERROR)
-        {
-            // The joystick is connected
-            state.connected = true;
-
-            // Axes
-            state.axes[Joystick::X] = (pos.dwXpos - (m_caps.wXmax + m_caps.wXmin) / 2.f) * 200.f / (m_caps.wXmax - m_caps.wXmin);
-            state.axes[Joystick::Y] = (pos.dwYpos - (m_caps.wYmax + m_caps.wYmin) / 2.f) * 200.f / (m_caps.wYmax - m_caps.wYmin);
-            state.axes[Joystick::Z] = (pos.dwZpos - (m_caps.wZmax + m_caps.wZmin) / 2.f) * 200.f / (m_caps.wZmax - m_caps.wZmin);
-            state.axes[Joystick::R] = (pos.dwRpos - (m_caps.wRmax + m_caps.wRmin) / 2.f) * 200.f / (m_caps.wRmax - m_caps.wRmin);
-            state.axes[Joystick::U] = (pos.dwUpos - (m_caps.wUmax + m_caps.wUmin) / 2.f) * 200.f / (m_caps.wUmax - m_caps.wUmin);
-            state.axes[Joystick::V] = (pos.dwVpos - (m_caps.wVmax + m_caps.wVmin) / 2.f) * 200.f / (m_caps.wVmax - m_caps.wVmin);
-
-            // Special case for POV, it is given as an angle
-            if (pos.dwPOV != 0xFFFF)
-            {
-                float angle = pos.dwPOV / 18000.f * 3.141592654f;
-                state.axes[Joystick::PovX] = std::sin(angle) * 100;
-                state.axes[Joystick::PovY] = std::cos(angle) * 100;
-            }
-            else
-            {
-                state.axes[Joystick::PovX] = 0;
-                state.axes[Joystick::PovY] = 0;
-            }
-
-            // Buttons
-            for (unsigned int i = 0; i < Joystick::ButtonCount; ++i)
-                state.buttons[i] = (pos.dwButtons & (1 << i)) != 0;
-        }
-    }
-    else
-    {
-        if (m_device)
-        {
-            // Poll the device
-            m_device->Poll();
-
-            DIJOYSTATE joystate;
-
-            // Try to get the device state
-            HRESULT result = m_device->GetDeviceState(sizeof(joystate), &joystate);
-
-            // If we have not acquired or have lost the device, attempt to (re-)acquire it and get the device state again
-            if ((result == DIERR_NOTACQUIRED) || (result == DIERR_INPUTLOST))
-            {
-                m_device->Acquire();
-                m_device->Poll();
-                result = m_device->GetDeviceState(sizeof(joystate), &joystate);
-            }
-
-            // If we still can't get the device state, assume it has been disconnected
-            if ((result == DIERR_NOTACQUIRED) || (result == DIERR_INPUTLOST))
-            {
-                m_device->Release();
-                m_device = NULL;
-
-                return state;
-            }
-
-            if (result)
-            {
-                err() << "Failed to get DirectInput device state: " << result << std::endl;
-
-                return state;
-            }
-
-            // Get the current state of each axis
-            for (int i = 0; i < Joystick::AxisCount; ++i)
-            {
-                if (m_axes[i] != -1)
+        {
+            if (m_axes[i] != -1)
+            {
+                if (i == Joystick::PovX)
                 {
-                    if (i == Joystick::PovX)
+                    unsigned short value = LOWORD(*reinterpret_cast<const DWORD*>(reinterpret_cast<const char*>(&joystate) + m_axes[i]));
+
+                    if (value != 0xFFFF)
                     {
-                        unsigned short value = LOWORD(*reinterpret_cast<const DWORD*>(reinterpret_cast<const char*>(&joystate) + m_axes[i]));
-
-                        if (value != 0xFFFF)
-                        {
-                            float angle = (static_cast<float>(value)) * 3.141592654f / DI_DEGREES / 180.f;
-
-                            state.axes[i] = std::sin(angle) * 100.f;
-                        }
-                        else
-                        {
-                            state.axes[i] = 0;
-                        }
-                    }
-                    else if (i == Joystick::PovY)
-                    {
-                        unsigned short value = LOWORD(*reinterpret_cast<const DWORD*>(reinterpret_cast<const char*>(&joystate) + m_axes[i]));
-
-                        if (value != 0xFFFF)
-                        {
-                            float angle = (static_cast<float>(value)) * 3.141592654f / DI_DEGREES / 180.f;
-
-                            state.axes[i] = std::cos(angle) * 100.f;
-                        }
-                        else
-                        {
-                            state.axes[i] = 0.f;
-                        }
+                        float angle = (static_cast<float>(value)) * 3.141592654f / DI_DEGREES / 180.f;
+
+                        state.axes[i] = std::sin(angle) * 100.f;
                     }
                     else
                     {
-                        state.axes[i] = (static_cast<float>(*reinterpret_cast<const LONG*>(reinterpret_cast<const char*>(&joystate) + m_axes[i])) + 0.5f) * 100.f / 32767.5f;
+                        state.axes[i] = 0;
+                    }
+                }
+                else if (i == Joystick::PovY)
+                {
+                    unsigned short value = LOWORD(*reinterpret_cast<const DWORD*>(reinterpret_cast<const char*>(&joystate) + m_axes[i]));
+
+                    if (value != 0xFFFF)
+                    {
+                        float angle = (static_cast<float>(value)) * 3.141592654f / DI_DEGREES / 180.f;
+
+                        state.axes[i] = std::cos(angle) * 100.f;
+                    }
+                    else
+                    {
+                        state.axes[i] = 0.f;
                     }
                 }
                 else
                 {
-                    state.axes[i] = 0.f;
+                    state.axes[i] = (static_cast<float>(*reinterpret_cast<const LONG*>(reinterpret_cast<const char*>(&joystate) + m_axes[i])) + 0.5f) * 100.f / 32767.5f;
                 }
             }
-
-            // Get the current state of each button
-            for (int i = 0; i < Joystick::ButtonCount; ++i)
-            {
-                if (m_buttons[i] != -1)
-                {
-                    BYTE value = *reinterpret_cast<const BYTE*>(reinterpret_cast<const char*>(&joystate) + m_buttons[i]);
-
-                    state.buttons[i] = ((value & 0x80) != 0);
-                }
-                else
-                {
-                    state.buttons[i] = false;
-                }
-            }
-
-            state.connected = true;
-        }
+            else
+            {
+                state.axes[i] = 0.f;
+            }
+        }
+
+        // Get the current state of each button
+        for (int i = 0; i < Joystick::ButtonCount; ++i)
+        {
+            if (m_buttons[i] != -1)
+            {
+                BYTE value = *reinterpret_cast<const BYTE*>(reinterpret_cast<const char*>(&joystate) + m_buttons[i]);
+
+                state.buttons[i] = ((value & 0x80) != 0);
+            }
+            else
+            {
+                state.buttons[i] = false;
+            }
+        }
+
+        state.connected = true;
     }
 
     return state;
+}
+
+
+////////////////////////////////////////////////////////////
+BOOL CALLBACK JoystickImpl::deviceEnumerationCallback(const DIDEVICEINSTANCE* deviceInstance, void*)
+{
+    for (std::size_t i = 0; i < joystickList.size(); ++i)
+    {
+        if (joystickList[i].guid == deviceInstance->guidInstance)
+        {
+            joystickList[i].plugged = true;
+
+            return DIENUM_CONTINUE;
+        }
+    }
+
+    JoystickRecord record = { deviceInstance->guidInstance, sf::Joystick::Count, true };
+    joystickList.push_back(record);
+
+    return DIENUM_CONTINUE;
 }
 
 
@@ -949,548 +915,6 @@
     return DIENUM_CONTINUE;
 }
 
-
-////////////////////////////////////////////////////////////
-void JoystickImpl::initializeDInput()
-{
-    // Try to load dinput8.dll
-    dinput8dll = LoadLibraryA("dinput8.dll");
-
-    if (dinput8dll)
-    {
-        // Try to get the address of the DirectInput8Create entry point
-        typedef HRESULT(WINAPI *DirectInput8CreateFunc)(HINSTANCE, DWORD, REFIID, LPVOID*, LPUNKNOWN);
-        DirectInput8CreateFunc directInput8Create = reinterpret_cast<DirectInput8CreateFunc>(GetProcAddress(dinput8dll, "DirectInput8Create"));
-
-        if (directInput8Create)
-        {
-            // Try to acquire a DirectInput 8.x interface
-            HRESULT result = directInput8Create(GetModuleHandleW(NULL), 0x0800, guids::IID_IDirectInput8W, reinterpret_cast<void**>(&directInput), NULL);
-
-            if (result)
-            {
-                // De-initialize everything
-                directInput = NULL;
-                FreeLibrary(dinput8dll);
-                dinput8dll = NULL;
-
-                err() << "Failed to initialize DirectInput: " << result << std::endl;
-            }
-        }
-        else
-        {
-            // Unload dinput8.dll
-            FreeLibrary(dinput8dll);
-            dinput8dll = NULL;
-        }
-    }
-}
-
-
-////////////////////////////////////////////////////////////
-void JoystickImpl::cleanupDInput()
-{
-    // Release the DirectInput interface
-    if (directInput)
-    {
-        directInput->Release();
-        directInput = NULL;
-    }
-
-    // Unload dinput8.dll
-    if (dinput8dll)
-        FreeLibrary(dinput8dll);
-}
-
-
-////////////////////////////////////////////////////////////
-bool JoystickImpl::isConnectedDInput(unsigned int index)
-{
-    // Check if a joystick with the given index is in the connected list
-    for (std::vector<JoystickRecord>::iterator i = joystickList.begin(); i != joystickList.end(); ++i)
-    {
-        if (i->index == index)
-            return true;
-    }
-
-    return false;
-}
-
-
-////////////////////////////////////////////////////////////
-void JoystickImpl::updateConnectionsDInput()
-{
-    // Clear plugged flags so we can determine which devices were added/removed
-    for (std::size_t i = 0; i < joystickList.size(); ++i)
-        joystickList[i].plugged = false;
-
-    // Enumerate devices
-    HRESULT result = directInput->EnumDevices(DI8DEVCLASS_GAMECTRL, &JoystickImpl::deviceEnumerationCallback, NULL, DIEDFL_ALLDEVICES);
-
-    // Remove devices that were not connected during the enumeration
-    for (std::vector<JoystickRecord>::iterator i = joystickList.begin(); i != joystickList.end();)
-    {
-        if (!i->plugged)
-            i = joystickList.erase(i);
-        else
-            ++i;
-    }
-
-    if (result)
-    {
-        err() << "Failed to enumerate DirectInput devices: " << result << std::endl;
-
-        return;
-    }
-
-    // Assign unused joystick indices to devices that were newly connected
-    for (unsigned int i = 0; i < Joystick::Count; ++i)
-    {
-        for (std::vector<JoystickRecord>::iterator j = joystickList.begin(); j != joystickList.end(); ++j)
-        {
-            if (j->index == i)
-                break;
-
-            if (j->index == Joystick::Count)
-            {
-                j->index = i;
-                break;
-            }
-        }
-    }
-}
-
-
-////////////////////////////////////////////////////////////
-bool JoystickImpl::openDInput(unsigned int index)
-{
-    // Initialize DirectInput members
-    m_device = NULL;
-
-    for (int i = 0; i < Joystick::AxisCount; ++i)
-        m_axes[i] = -1;
-
-    for (int i = 0; i < Joystick::ButtonCount; ++i)
-        m_buttons[i] = -1;
-
-    std::memset(&m_deviceCaps, 0, sizeof(DIDEVCAPS));
-    m_deviceCaps.dwSize = sizeof(DIDEVCAPS);
-
-    // Search for a joystick with the given index in the connected list
-    for (std::vector<JoystickRecord>::iterator i = joystickList.begin(); i != joystickList.end(); ++i)
-    {
-        if (i->index == index)
-        {
-            // Create device
-            HRESULT result = directInput->CreateDevice(i->guid, &m_device, NULL);
-
-            if (result)
-            {
-                err() << "Failed to create DirectInput device: " << result << std::endl;
-
-                return false;
-            }
-
-            static bool formatInitialized = false;
-            static DIDATAFORMAT format;
-
-            if (!formatInitialized)
-            {
-                const DWORD axisType   = DIDFT_AXIS   | DIDFT_OPTIONAL | DIDFT_ANYINSTANCE;
-                const DWORD povType    = DIDFT_POV    | DIDFT_OPTIONAL | DIDFT_ANYINSTANCE;
-                const DWORD buttonType = DIDFT_BUTTON | DIDFT_OPTIONAL | DIDFT_ANYINSTANCE;
-
-                static DIOBJECTDATAFORMAT data[8 + 4 + sf::Joystick::ButtonCount];
-
-                data[0].pguid = &guids::GUID_XAxis;
-                data[0].dwOfs = DIJOFS_X;
-
-                data[1].pguid = &guids::GUID_YAxis;
-                data[1].dwOfs = DIJOFS_Y;
-
-                data[2].pguid = &guids::GUID_ZAxis;
-                data[2].dwOfs = DIJOFS_Z;
-
-                data[3].pguid = &guids::GUID_RxAxis;
-                data[3].dwOfs = DIJOFS_RX;
-
-                data[4].pguid = &guids::GUID_RyAxis;
-                data[4].dwOfs = DIJOFS_RY;
-
-                data[5].pguid = &guids::GUID_RzAxis;
-                data[5].dwOfs = DIJOFS_RZ;
-
-                data[6].pguid = &guids::GUID_Slider;
-                data[6].dwOfs = DIJOFS_SLIDER(0);
-
-                data[7].pguid = &guids::GUID_Slider;
-                data[7].dwOfs = DIJOFS_SLIDER(1);
-
-                for (int i = 0; i < 8; ++i)
-                {
-                    data[i].dwType = axisType;
-                    data[i].dwFlags = DIDOI_ASPECTPOSITION;
-                }
-
-                for (int i = 0; i < 4; ++i)
-                {
-                    data[8 + i].pguid = &guids::GUID_POV;
-                    data[8 + i].dwOfs = static_cast<DWORD>(DIJOFS_POV(i));
-                    data[8 + i].dwType = povType;
-                    data[8 + i].dwFlags = 0;
-                }
-
-                for (int i = 0; i < sf::Joystick::ButtonCount; ++i)
-                {
-                    data[8 + 4 + i].pguid = NULL;
-                    data[8 + 4 + i].dwOfs = static_cast<DWORD>(DIJOFS_BUTTON(i));
-                    data[8 + 4 + i].dwType = buttonType;
-                    data[8 + 4 + i].dwFlags = 0;
-                }
-
-                format.dwSize = sizeof(DIDATAFORMAT);
-                format.dwObjSize = sizeof(DIOBJECTDATAFORMAT);
-                format.dwFlags = DIDFT_ABSAXIS;
-                format.dwDataSize = sizeof(DIJOYSTATE);
-                format.dwNumObjs = 8 + 4 + sf::Joystick::ButtonCount;
-                format.rgodf = data;
-
-                formatInitialized = true;
-            }
-
-            // Set device data format
-            result = m_device->SetDataFormat(&format);
-
-            if (result)
-            {
-                err() << "Failed to set DirectInput device data format: " << result << std::endl;
-
-                m_device->Release();
-                m_device = NULL;
-
-                return false;
-            }
-
-            // Get device capabilities
-            result = m_device->GetCapabilities(&m_deviceCaps);
-
-            if (result)
-            {
-                err() << "Failed to get DirectInput device capabilities: " << result << std::endl;
-
-                m_device->Release();
-                m_device = NULL;
-
-                return false;
-            }
-
-            // Set axis mode to absolute
-            DIPROPDWORD property;
-            std::memset(&property, 0, sizeof(property));
-            property.diph.dwSize = sizeof(property);
-            property.diph.dwHeaderSize = sizeof(property.diph);
-            property.diph.dwHow = DIPH_DEVICE;
-            property.dwData = DIPROPAXISMODE_ABS;
-
-            result = m_device->SetProperty(DIPROP_AXISMODE, &property.diph);
-
-            if (result)
-            {
-                err() << "Failed to set DirectInput device axis mode: " << result << std::endl;
-
-                m_device->Release();
-                m_device = NULL;
-
-                return false;
-            }
-
-            // Enumerate device objects (axes/povs/buttons)
-            result = m_device->EnumObjects(&JoystickImpl::deviceObjectEnumerationCallback, this, DIDFT_AXIS | DIDFT_BUTTON | DIDFT_POV);
-
-            if (result)
-            {
-                err() << "Failed to enumerate DirectInput device objects: " << result << std::endl;
-
-                m_device->Release();
-                m_device = NULL;
-
-                return false;
-            }
-
-            // Get friendly product name of the device
-            DIPROPSTRING stringProperty;
-            std::memset(&stringProperty, 0, sizeof(stringProperty));
-            stringProperty.diph.dwSize = sizeof(stringProperty);
-            stringProperty.diph.dwHeaderSize = sizeof(stringProperty.diph);
-            stringProperty.diph.dwHow = DIPH_DEVICE;
-            stringProperty.diph.dwObj = 0;
-
-            if (!m_device->GetProperty(DIPROP_PRODUCTNAME, &stringProperty.diph))
-            {
-                m_identification.name = stringProperty.wsz;
-            }
-
-            // Get vendor and produce id of the device
-            std::memset(&property, 0, sizeof(property));
-            property.diph.dwSize = sizeof(property);
-            property.diph.dwHeaderSize = sizeof(property.diph);
-            property.diph.dwHow = DIPH_DEVICE;
-
-            if (!m_device->GetProperty(DIPROP_VIDPID, &property.diph))
-            {
-                m_identification.productId = HIWORD(property.dwData);
-                m_identification.vendorId  = LOWORD(property.dwData);
-            }
-
-            return true;
-        }
-    }
-
-    return false;
-}
-
-
-////////////////////////////////////////////////////////////
-void JoystickImpl::closeDInput()
-{
-    if (m_device)
-    {
-        // Release the device
-        m_device->Release();
-        m_device = NULL;
-    }
-}
-
-
-////////////////////////////////////////////////////////////
-JoystickCaps JoystickImpl::getCapabilitiesDInput() const
-{
-    JoystickCaps caps;
-
-    // Count how many buttons have valid offsets
-    caps.buttonCount = 0;
-
-    for (int i = 0; i < Joystick::ButtonCount; ++i)
-    {
-        if (m_buttons[i] != -1)
-            ++caps.buttonCount;
-    }
-
-    // Check which axes have valid offsets
-    for (int i = 0; i < Joystick::AxisCount; ++i)
-        caps.axes[i] = (m_axes[i] != -1);
-
-    return caps;
-}
-
-
-////////////////////////////////////////////////////////////
-JoystickState JoystickImpl::updateDInput()
-{
-    JoystickState state;
-
-    if (m_device)
-    {
-        // Poll the device
-        m_device->Poll();
-
-        DIJOYSTATE joystate;
-
-        // Try to get the device state
-        HRESULT result = m_device->GetDeviceState(sizeof(joystate), &joystate);
-
-        // If we have not acquired or have lost the device, attempt to (re-)acquire it and get the device state again
-        if ((result == DIERR_NOTACQUIRED) || (result == DIERR_INPUTLOST))
-        {
-            m_device->Acquire();
-            m_device->Poll();
-            result = m_device->GetDeviceState(sizeof(joystate), &joystate);
-        }
-
-        // If we still can't get the device state, assume it has been disconnected
-        if ((result == DIERR_NOTACQUIRED) || (result == DIERR_INPUTLOST))
-        {
-            m_device->Release();
-            m_device = NULL;
-
-            return state;
-        }
-
-        if (result)
-        {
-            err() << "Failed to get DirectInput device state: " << result << std::endl;
-
-            return state;
-        }
-
-        // Get the current state of each axis
-        for (int i = 0; i < Joystick::AxisCount; ++i)
-        {
-            if (m_axes[i] != -1)
-            {
-                if (i == Joystick::PovX)
-                {
-                    unsigned short value = LOWORD(*reinterpret_cast<const DWORD*>(reinterpret_cast<const char*>(&joystate) + m_axes[i]));
-
-                    if (value != 0xFFFF)
-                    {
-                        float angle = (static_cast<float>(value)) * 3.141592654f / DI_DEGREES / 180.f;
-
-                        state.axes[i] = std::sin(angle) * 100.f;
-                    }
-                    else
-                    {
-                        state.axes[i] = 0;
-                    }
-                }
-                else if (i == Joystick::PovY)
-                {
-                    unsigned short value = LOWORD(*reinterpret_cast<const DWORD*>(reinterpret_cast<const char*>(&joystate) + m_axes[i]));
-
-                    if (value != 0xFFFF)
-                    {
-                        float angle = (static_cast<float>(value)) * 3.141592654f / DI_DEGREES / 180.f;
-
-                        state.axes[i] = std::cos(angle) * 100.f;
-                    }
-                    else
-                    {
-                        state.axes[i] = 0.f;
-                    }
-                }
-                else
-                {
-                    state.axes[i] = (static_cast<float>(*reinterpret_cast<const LONG*>(reinterpret_cast<const char*>(&joystate) + m_axes[i])) + 0.5f) * 100.f / 32767.5f;
-                }
-            }
-            else
-            {
-                state.axes[i] = 0.f;
-            }
-        }
-
-        // Get the current state of each button
-        for (int i = 0; i < Joystick::ButtonCount; ++i)
-        {
-            if (m_buttons[i] != -1)
-            {
-                BYTE value = *reinterpret_cast<const BYTE*>(reinterpret_cast<const char*>(&joystate) + m_buttons[i]);
-
-                state.buttons[i] = ((value & 0x80) != 0);
-            }
-            else
-            {
-                state.buttons[i] = false;
-            }
-        }
-
-        state.connected = true;
-    }
-
-    return state;
-}
-
-
-////////////////////////////////////////////////////////////
-BOOL CALLBACK JoystickImpl::deviceEnumerationCallback(const DIDEVICEINSTANCE* deviceInstance, void*)
-{
-    for (std::size_t i = 0; i < joystickList.size(); ++i)
-    {
-        if (joystickList[i].guid == deviceInstance->guidInstance)
-        {
-            joystickList[i].plugged = true;
-
-            return DIENUM_CONTINUE;
-        }
-    }
-
-    JoystickRecord record = { deviceInstance->guidInstance, sf::Joystick::Count, true };
-    joystickList.push_back(record);
-
-    return DIENUM_CONTINUE;
-}
-
-
-////////////////////////////////////////////////////////////
-BOOL CALLBACK JoystickImpl::deviceObjectEnumerationCallback(const DIDEVICEOBJECTINSTANCE* deviceObjectInstance, void* userData)
-{
-    sf::priv::JoystickImpl& joystick = *reinterpret_cast<sf::priv::JoystickImpl*>(userData);
-
-    if (DIDFT_GETTYPE(deviceObjectInstance->dwType) & DIDFT_AXIS)
-    {
-        // Axes
-        if (deviceObjectInstance->guidType == guids::GUID_XAxis)
-            joystick.m_axes[Joystick::X] = DIJOFS_X;
-        else if (deviceObjectInstance->guidType == guids::GUID_YAxis)
-            joystick.m_axes[Joystick::Y] = DIJOFS_Y;
-        else if (deviceObjectInstance->guidType == guids::GUID_ZAxis)
-            joystick.m_axes[Joystick::Z] = DIJOFS_Z;
-        else if (deviceObjectInstance->guidType == guids::GUID_RzAxis)
-            joystick.m_axes[Joystick::R] = DIJOFS_RZ;
-        else if (deviceObjectInstance->guidType == guids::GUID_RxAxis)
-            joystick.m_axes[Joystick::U] = DIJOFS_RX;
-        else if (deviceObjectInstance->guidType == guids::GUID_RyAxis)
-            joystick.m_axes[Joystick::V] = DIJOFS_RY;
-        else if (deviceObjectInstance->guidType == guids::GUID_Slider)
-        {
-            if(joystick.m_axes[Joystick::U] == -1)
-                joystick.m_axes[Joystick::U] = DIJOFS_SLIDER(0);
-            else
-                joystick.m_axes[Joystick::V] = DIJOFS_SLIDER(1);
-        }
-        else
-            return DIENUM_CONTINUE;
-
-        // Set the axis' value range to that of a signed short: [-32768, 32767]
-        DIPROPRANGE propertyRange;
-
-        std::memset(&propertyRange, 0, sizeof(propertyRange));
-        propertyRange.diph.dwSize = sizeof(propertyRange);
-        propertyRange.diph.dwHeaderSize = sizeof(propertyRange.diph);
-        propertyRange.diph.dwObj = deviceObjectInstance->dwType;
-        propertyRange.diph.dwHow = DIPH_BYID;
-        propertyRange.lMin = -32768;
-        propertyRange.lMax =  32767;
-
-        HRESULT result = joystick.m_device->SetProperty(DIPROP_RANGE, &propertyRange.diph);
-
-        if (result)
-            err() << "Failed to set DirectInput device axis property range: " << result << std::endl;
-
-        return DIENUM_CONTINUE;
-    }
-    else if (DIDFT_GETTYPE(deviceObjectInstance->dwType) & DIDFT_POV)
-    {
-        // POVs
-        if (deviceObjectInstance->guidType == guids::GUID_POV)
-        {
-            if (joystick.m_axes[Joystick::PovX] == -1)
-            {
-                joystick.m_axes[Joystick::PovX] = DIJOFS_POV(0);
-                joystick.m_axes[Joystick::PovY] = DIJOFS_POV(0);
-            }
-        }
-
-        return DIENUM_CONTINUE;
-    }
-    else if (DIDFT_GETTYPE(deviceObjectInstance->dwType) & DIDFT_BUTTON)
-    {
-        // Buttons
-        for (int i = 0; i < Joystick::ButtonCount; ++i)
-        {
-            if (joystick.m_buttons[i] == -1)
-            {
-                joystick.m_buttons[i] = DIJOFS_BUTTON(i);
-                break;
-            }
-        }
-
-        return DIENUM_CONTINUE;
-    }
-
-    return DIENUM_CONTINUE;
-}
-
 } // namespace priv
 
 } // namespace sf